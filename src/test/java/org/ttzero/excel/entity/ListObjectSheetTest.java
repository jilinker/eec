--- conflicted
+++ resolved
@@ -365,7 +365,7 @@
             .addSheet(new ListSheet<>("期末成绩", Student.randomTestData()
                     , new Column("学号", "id")
                     , new Column("姓名", "name")
-                    , new Column("成绩", "sore") // un-declare field
+                    , new Column("成绩", "score") // un-declare field
                 )
             )
             .writeTo(defaultTestPath);
@@ -636,15 +636,9 @@
     @Test public void testOrderColumnSpecifyOnColumn() throws IOException {
         new Workbook("Order column 2")
             .addSheet(new ListSheet<>("期末成绩", Student.randomTestData()
-<<<<<<< HEAD
-                , new Sheet.Column("学号", "id").setColIndex(3)
-                , new Sheet.Column("姓名", "name")
-                , new Sheet.Column("成绩", "score").setColIndex(5) // un-declare field
-=======
                 , new Column("学号", "id").setColIndex(3)
                 , new Column("姓名", "name")
-                , new Column("成绩", "sore").setColIndex(5) // un-declare field
->>>>>>> ec9c8cde
+                , new Column("成绩", "score").setColIndex(5) // un-declare field
             )).writeTo(defaultTestPath);
     }
 
