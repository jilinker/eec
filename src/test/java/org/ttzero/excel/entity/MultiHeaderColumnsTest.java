--- conflicted
+++ resolved
@@ -111,7 +111,21 @@
         }
     }
 
-<<<<<<< HEAD
+    @Test public void testMultiHeaderAndSpecifyColIndex() throws SQLException, IOException {
+        try (Connection con = getConnection()) {
+            new Workbook("Multi Header And Specify Col-index", author).setAutoSize(true)
+                .setConnection(con)
+                .addSheet("select id, name, age, create_date, update_date from student limit 10"
+                    , new Column("通用").addSubColumn(new Column("学号", int.class))
+                    , new Column("通用").addSubColumn(new Column("性名", String.class).setColIndex(13))
+                    , new Column("通用").addSubColumn(new Column("年龄", int.class).setColIndex(14))
+                    , new Column("创建时间", Timestamp.class).setColIndex(15)
+                    , new Column("更新", Timestamp.class).setColIndex(16)
+                )
+                .writeTo(defaultTestPath);
+        }
+    }
+
     @Test public void testRepeatAnnotations2() throws IOException {
         List<RepeatableEntry> list = RepeatableEntry.randomTestData();
         new Workbook()
@@ -226,23 +240,6 @@
             })).writeTo(defaultTestPath);
     }
 
-=======
-    @Test public void testMultiHeaderAndSpecifyColIndex() throws SQLException, IOException {
-        try (Connection con = getConnection()) {
-            new Workbook("Multi Header And Specify Col-index", author).setAutoSize(true)
-                .setConnection(con)
-                .addSheet("select id, name, age, create_date, update_date from student limit 10"
-                    , new Column("通用").addSubColumn(new Column("学号", int.class))
-                    , new Column("通用").addSubColumn(new Column("性名", String.class).setColIndex(13))
-                    , new Column("通用").addSubColumn(new Column("年龄", int.class).setColIndex(14))
-                    , new Column("创建时间", Timestamp.class).setColIndex(15)
-                    , new Column("更新", Timestamp.class).setColIndex(16)
-                )
-                .writeTo(defaultTestPath);
-        }
-    }
-
->>>>>>> 16cfeed5
     public static final String[] provinces = {"江苏省", "湖北省", "浙江省", "广东省"};
     public static final String[][] cities = {{"南京市", "苏州市", "无锡市", "徐州市"}
         , {"武汉市", "黄冈市", "黄石市", "孝感市", "宜昌市"}
