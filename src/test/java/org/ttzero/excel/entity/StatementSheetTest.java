--- conflicted
+++ resolved
@@ -64,19 +64,11 @@
                 .setAutoSize(autoSize)
                 .setConnection(con)
                 .addSheet("select id, name, age, create_date, update_date from student order by age"
-<<<<<<< HEAD
-                    , new Sheet.Column("学号", int.class)
-                    , new Sheet.Column("性名", String.class)
-                    , new Sheet.Column("年龄", int.class)
-                    , new Sheet.Column("创建时间", Timestamp.class).setColIndex(0)
-                    , new Sheet.Column("更新", Timestamp.class)
-=======
                     , new Column("学号", int.class)
                     , new Column("性名", String.class)
                     , new Column("年龄", int.class)
-                    , new Column("创建时间", Timestamp.class)
+                    , new Column("创建时间", Timestamp.class).setColIndex(0)
                     , new Column("更新", Timestamp.class)
->>>>>>> ec9c8cde
                 )
                 .writeTo(defaultTestPath);
         }
