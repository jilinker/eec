/*
 * Copyright (c) 2017-2019, guanquan.wang@yandex.com All Rights Reserved.
 *
 * Licensed under the Apache License, Version 2.0 (the "License");
 * you may not use this file except in compliance with the License.
 * You may obtain a copy of the License at
 *
 *     http://www.apache.org/licenses/LICENSE-2.0
 *
 * Unless required by applicable law or agreed to in writing, software
 * distributed under the License is distributed on an "AS IS" BASIS,
 * WITHOUT WARRANTIES OR CONDITIONS OF ANY KIND, either express or implied.
 * See the License for the specific language governing permissions and
 * limitations under the License.
 */

package org.ttzero.excel.reader;

import org.apache.logging.log4j.LogManager;
import org.apache.logging.log4j.Logger;
import org.junit.Test;
import org.ttzero.excel.Print;
import org.ttzero.excel.annotation.ExcelColumn;
import org.ttzero.excel.annotation.IgnoreExport;
import org.ttzero.excel.entity.WorkbookTest;
import org.ttzero.excel.manager.ExcelType;
import org.ttzero.excel.util.DateUtil;
import org.ttzero.excel.util.FileUtil;

import java.io.IOException;
import java.net.URL;
import java.nio.file.Path;
import java.nio.file.Paths;
import java.util.Arrays;
import java.util.Date;
import java.util.Iterator;
import java.util.List;
import java.util.stream.Collectors;

import static org.ttzero.excel.Print.println;
import static org.ttzero.excel.Print.print;
import static org.ttzero.excel.entity.Sheet.int2Col;
import static org.ttzero.excel.entity.WorkbookTest.getOutputTestPath;
import static org.ttzero.excel.reader.ExcelReader.COPY_ON_MERGED;
import static org.ttzero.excel.reader.ExcelReader.VALUE_AND_CALC;
import static org.ttzero.excel.reader.ExcelReader.cellRangeToLong;
import static org.ttzero.excel.util.StringUtil.isNotEmpty;
import static org.ttzero.excel.util.StringUtil.swap;

/**
 * @author guanquan.wang at 2019-04-26 17:42
 */
public class ExcelReaderTest {
    private Logger LOGGER = LogManager.getLogger(getClass());
    public static Path testResourceRoot() {
        URL url = ExcelReaderTest.class.getClassLoader().getResource(".");
        if (url == null) {
            throw new RuntimeException("Load test resources error.");
        }
        return FileUtil.isWindows()
            ? Paths.get(url.getFile().substring(1))
            : Paths.get(url.getFile());
    }

    @Test public void testReader() {
        try (ExcelReader reader = ExcelReader.read(testResourceRoot().resolve("1.xlsx"))) {
            assert reader.getType() == ExcelType.XLSX;

            AppInfo appInfo = reader.getAppInfo();
            assert "对象数组测试".equals(appInfo.getTitle());
            assert "guanquan.wang".equals(appInfo.getCreator());
            println(appInfo);

            reader.sheet(0).rows().forEach(Print::println);
        } catch (IOException e) {
            e.printStackTrace();
        }
    }

    @Test public void testColumnIndex() {
        try (ExcelReader reader = ExcelReader.read(testResourceRoot().resolve("1.xlsx"))) {
            Sheet sheet = reader.sheet(0);
            for (Iterator<Row> it = sheet.iterator(); it.hasNext();) {
                Row row = it.next();
                println(row.getRowNumber()
                    + " | " + row.getFirstColumnIndex()
                    + " | " + row.getLastColumnIndex()
                    + " => " + row);
            }
        } catch (IOException e) {
            e.printStackTrace();
        }
    }

    @Test public void testReset() {
        try (ExcelReader reader = ExcelReader.read(testResourceRoot().resolve("1.xlsx"))) {

            Sheet sheet = reader.sheet(0);
            sheet.rows().forEach(Print::println);

            println("------------------");

            sheet.reset(); // Reset the row index to begging

            sheet.rows().forEach(Print::println);

        } catch (IOException e) {
            e.printStackTrace();
        }
    }

    @Test public void testForEach() {
        try (ExcelReader reader = ExcelReader.read(testResourceRoot().resolve("1.xlsx"))) {
            Sheet sheet = reader.sheet(0);

            Row header = sheet.getHeader();

            for (Iterator<Row> it = sheet.iterator(); it.hasNext(); ) {
                Row row = it.next();
                if (row.getRowNumber() == 0) continue;

                print(row.getRowNumber());
                for (int start = 0, end = row.getLastColumnIndex(); start < end; start++) {
                    print(header.getString(start));
                    print(" : ");
                    CellType type = row.getCellType(start);
                    switch (type) {
                        case DATE    : print(row.getTimestamp(start)); break;
                        case INTEGER : print(row.getInt(start))      ; break;
                        case LONG    : print(row.getLong(start))     ; break;
                        case DOUBLE  : print(row.getDouble(start))   ; break;
                        default      : print(row.getString(start))   ; break;
                    }
                    print(' ');
                }
                println();
            }
        } catch (IOException e) {
            e.printStackTrace();
        }
    }

    @Test public void testToStandardObject() {
        try (ExcelReader reader = ExcelReader.read(testResourceRoot().resolve("1.xlsx"))) {
            reader.sheets().flatMap(Sheet::dataRows).map(row -> row.too(StandardEntry.class)).forEach(Print::println);
        } catch (IOException e) {
            e.printStackTrace();
        }
    }

    @Test public void testToObject() {
        try (ExcelReader reader = ExcelReader.read(testResourceRoot().resolve("1.xlsx"))) {
            reader.sheets().flatMap(Sheet::dataRows).map(row -> row.too(Entry.class)).forEach(Print::println);
        } catch (IOException e) {
            e.printStackTrace();
        }
    }

    @Test public void testToAnnotationObject() {
        try (ExcelReader reader = ExcelReader.read(testResourceRoot().resolve("1.xlsx"))) {
            reader.sheets().flatMap(Sheet::dataRows).map(row -> row.too(AnnotationEntry.class)).forEach(Print::println);
        } catch (IOException e) {
            e.printStackTrace();
        }
    }

    @Test public void testReaderByName() {
        try (ExcelReader reader = ExcelReader.read(testResourceRoot().resolve("1.xlsx"))) {
            reader.sheet(0).dataIterator().forEachRemaining(row -> {
                print(row.getInt("渠道ID")); print(" | ");
                print(row.getString("游戏")); print(" | ");
                print(row.getString("account")); print(" | ");
                print(row.getDate("注册时间")); print(" | ");
                print(row.getBoolean("是否满30级")); print(" | ");
                print(row.getChar("VIP"));
                println();
            });
        } catch (IOException e) {
            e.printStackTrace();
        }
    }

    @Test public void testFilter() {
        try (ExcelReader reader = ExcelReader.read(testResourceRoot().resolve("1.xlsx"))) {
            String[] games = reader.sheet(0)
                .dataRows()
                .map(row -> row.getString("游戏"))
                .distinct()
                .toArray(String[]::new);
            print(Arrays.toString(games));
        } catch (IOException e) {
            e.printStackTrace();
        }
    }

    @Test public void testToCSV() {
        try (ExcelReader reader = ExcelReader.read(testResourceRoot().resolve("1.xlsx"))) {
            reader.sheet(0).saveAsCSV(getOutputTestPath());
        } catch (IOException e) {
            e.printStackTrace();
        }
    }

    @Test public void test() {
        try (ExcelReader reader = ExcelReader.read(testResourceRoot().resolve("#81.xlsx"))) {
            List<Customer> list = reader.sheets().flatMap(Sheet::dataRows).map(row -> row.to(Customer.class)).collect(Collectors.toList());

            for (Customer c : list) System.out.println(c);
        } catch (IOException e) {
            e.printStackTrace();
        }
    }

    @Test public void testDimension() {
        try (ExcelReader reader = ExcelReader.read(testResourceRoot().resolve("#81.xlsx"))) {
            Dimension dimension = reader.sheet(0).getDimension();
            System.out.println(dimension);

            assert dimension.firstRow == 1;
            assert dimension.lastRow == 6;
            assert dimension.firstColumn == 1;
            assert dimension.lastColumn == 2;
        } catch (IOException e) {
            e.printStackTrace();
        }
    }

    @Test public void testDimensionConstructor() {
        Dimension dimension = Dimension.of("A1:C5");
        assert "A1:C5".equals(dimension.toString());

        assert dimension.firstRow == 1;
        assert dimension.firstColumn == 1;
        assert dimension.lastRow == 5;
        assert dimension.lastColumn == 3;
    }

    @Test public void testFormula() {
        try (ExcelReader reader = ExcelReader.read(testResourceRoot().resolve("formula.xlsx"))) {
            // Read formula
            reader.sheets().flatMap(Sheet::rows).forEach(row -> {
                for (int i = row.fc; i < row.lc; i++) {
                    if (row.hasFormula(i)) {
                        print(row.getFormula(i));
                        println('|');
                    }
                }
            });

            // Reset
            reader.sheets().forEach(Sheet::reset);

            // Read value
            reader.sheets().flatMap(Sheet::rows).forEach(Print::println);

            if (reader.hasFormula()) {
                // Reset and parse formula
                reader.parseFormula().sheets().flatMap(sheet -> {
                    println("----------------" + sheet.getName() + "----------------");
                    return sheet.dataRows();
                }).forEach(row -> {
                    for (int i = row.fc; i < row.lc; i++) {
                        if (row.hasFormula(i)) {
                            print(int2Col(i + 1));
                            print(row.getRowNumber());
                            print("=");
                            print(row.getFormula(i));
                            println();
                        }
                    }
                });
            }
        } catch (IOException e) {
            e.printStackTrace();
        }
    }

    @Test public void testFormulaOption() {
        try (ExcelReader reader = ExcelReader.read(testResourceRoot().resolve("formula.xlsx"), VALUE_AND_CALC)) {
            // Read formula
            reader.sheets().flatMap(Sheet::rows).forEach(row -> {
                for (int i = row.fc; i < row.lc; i++) {
                    if (row.hasFormula(i)) {
                        print(row.getFormula(i));
                        println('|');
                    }
                }
            });
        } catch (IOException e) {
            e.printStackTrace();
        }
    }

    @Test public void testSearch() {
        long[] array = { 131075L, 327683L };
        int column = 2, row = 3;
        boolean h = Arrays.binarySearch(array, ((column + 1) & 0x7FFF) | ((long) row) << 16) >= 0;
        println(h);

        print(cellRangeToLong("AA10"));
    }

    @Test public void testClassBind() {
        try (ExcelReader reader = ExcelReader.read(testResourceRoot().resolve("1.xlsx"))) {
            reader.sheet(0).bind(Entry.class).dataRows().forEach(row -> {
                // Use bind...get...
                // Getting and convert to specify Entry
                Entry entry = row.get();
                System.out.println(entry.toString());
            });
        } catch (IOException e) {
            e.printStackTrace();
        }
    }

    @Test public void testClassSharedBind() {
        try (ExcelReader reader = ExcelReader.read(testResourceRoot().resolve("1.xlsx"))) {
            reader.sheet(0).bind(Entry.class).dataRows().forEach(row -> {
                // Use bind...geet...
                // Getting and convert to specify Entry, the entry is shared in memory
                Entry entry = row.geet();
                System.out.println(entry.toString());
            });
        } catch (IOException e) {
            e.printStackTrace();
        }
    }

    @Test public void testHeaderString() {
        try (ExcelReader reader = ExcelReader.read(testResourceRoot().resolve("1.xlsx"))) {
            reader.sheets().flatMap(sheet -> {
                println("----------------" + sheet.getName() + "----------------");
                println(sheet.getHeader());
                return sheet.dataRows();
            }).forEach(Print::println);
        } catch (IOException e) {
            e.printStackTrace();
        }
    }

    @Test public void testHeaderString2() {
        try (ExcelReader reader = ExcelReader.read(testResourceRoot().resolve("1.xlsx"))) {
            reader.sheets().flatMap(sheet -> {
                println("----------------" + sheet.getName() + "----------------");
                sheet.bind(Entry.class);
                println(sheet.getHeader());
                return sheet.dataRows();
            }).forEach(Print::println);
        } catch (IOException e) {
            e.printStackTrace();
        }
    }

    @Test public void testVersionFilter() {
        char[] chars = "..0...3...7.SNAPSHOT.".toCharArray();
        int i = 0;
        for (int j = 0; j < chars.length; j++) {
            if (chars[j] >= '0' && chars[j] <= '9' || chars[j] == '.' && i > 0 && chars[i - 1] != '.')
                chars[i++] = chars[j];
        }
        String version = i > 0 ? new String(chars, 0, chars[i - 1] != '.' ? i : i - 1) : "1.0.0";
        assert "0.3.7".equals(version);
    }

    @Test public void testSort() {
        int index = 6;
        String[] values = {"ref", "B2:B8", "t", "shared","si", "0"};
        // Sort like t, si, ref
        for (int i = 0, len = index >> 1; i < len; i++) {
            int _i = i << 1;
            int vl = values[_i].length();
            if (vl - 1 == i) {
                continue;
            }
            // Will be sort
            int _n = vl - 1;
            swap(values, _n << 1, _i);
            swap(values, (_n << 1) + 1, _i + 1);
        }

        assert "t".equals(values[0]);
        assert "shared".equals(values[1]);
        assert "si".equals(values[2]);
        assert "0".equals(values[3]);
        assert "ref".equals(values[4]);
        assert "B2:B8".equals(values[5]);
    }

    @Test public void testMergeOption() {
        try (ExcelReader reader = ExcelReader.read(testResourceRoot().resolve("merge.xlsx"), COPY_ON_MERGED)) {
            reader.sheets().flatMap(s -> {
                println("----------------" + s.getName() + "----------------");
                println("dimension: " + s.getDimension());
                return s.rows();
            }).forEach(Print::println);
        } catch (IOException e) {
            e.printStackTrace();
        }
    }

    @Test public void testMergeFunc() {
        try (ExcelReader reader = ExcelReader.read(testResourceRoot().resolve("merge.xlsx"))) {
            reader.copyOnMergeCells().sheets().flatMap(s -> {
                println("----------------" + s.getName() + "----------------");
                println("dimension: " + s.getDimension());
                return s.rows();
            }).forEach(Print::println);
        } catch (IOException e) {
            e.printStackTrace();
        }
    }


    @Test public void testMergeExcel() {
        try (ExcelReader reader = ExcelReader.read(testResourceRoot().resolve("merge.xlsx"))) {
            reader.sheets().flatMap(s -> {
                println("----------------" + s.getName() + "----------------");
                println("dimension: " + s.getDimension());
                return s.rows();
            }).forEach(Print::println);
        } catch (IOException e) {
            e.printStackTrace();
        }
    }

<<<<<<< HEAD
    @Test public void testReaderLarge() {
        try (ExcelReader reader = ExcelReader.read(WorkbookTest.getOutputTestPath().resolve("large07.xlsx"))) {
            long n = reader.sheets().flatMap(Sheet::dataRows).map(row -> row.too(LargeData.class)).count();
            LOGGER.debug("Data rows: {}", n);
=======
    // Issue #99
    @Test public void testInnerString() {
        try (ExcelReader reader = ExcelReader.read(testResourceRoot().resolve("inner string.xlsx"))) {
            long n = reader.sheets().flatMap(Sheet::rows).filter(row -> isNotEmpty(row.getString(0))).count();
            assert n == 11;
>>>>>>> 196744d1
        } catch (IOException e) {
            e.printStackTrace();
        }
    }

    public static class Customer {
        @ExcelColumn("客户编码")
        private String code;
        @ExcelColumn("人员工号")
        private String name;

        public String getCode() {
            return code;
        }

        public void setCode(String code) {
            this.code = code;
        }

        public String getName() {
            return name;
        }

        public void setName(String name) {
            this.name = name;
        }

        @Override
        public String toString() {
            return code + ": " + name;
        }
    }

    public static class Entry {
        @ExcelColumn("渠道ID")
        private Integer channelId;
        @ExcelColumn(value = "游戏", share = true)
        private String pro;
        @ExcelColumn
        private String account;
        @ExcelColumn("注册时间")
        private java.util.Date registered;
        @ExcelColumn("是否满30级")
        private boolean up30;
        @IgnoreExport("敏感信息不导出")
        private int id; // not export
        private String address;
        @ExcelColumn("VIP")
        private char c;

        private boolean vip;

        public boolean isUp30() {
            return up30;
        }

        /**
         * Convert game name to code
         *
         * @param pro the game nice name
         */
        public void setPro(String pro) {
            // "LOL", "WOW", "极品飞车", "守望先锋", "怪物世界"
            String code;
            switch (pro) {
                case "LOL"   : code = "1"; break;
                case "WOW"   : code = "2"; break;
                case "极品飞车": code = "3"; break;
                case "守望先锋": code = "4"; break;
                case "怪物世界": code = "5"; break;
                default: code = "0";
            }
            this.pro = code;
        }

        public void setC(char c) {
            this.c = c;
            this.vip = c == 'A';
        }

        public boolean isVip() {
            return vip;
        }

        @Override
        public String toString() {
            return channelId + " | "
                + pro + " | "
                + account + " | "
                + (registered != null ? DateUtil.toDateString(registered) : null) + " | "
                + up30 + " | "
                + c + " | "
                + isVip()
                ;
        }
    }

    public static class StandardEntry {
        private Integer channelId;
        private String pro;
        private String account;
        private java.util.Date registered;
        private boolean up30;
        private int id;
        private String address;
        private char c;

        private boolean vip;

        public void setChannelId(Integer channelId) {
            this.channelId = channelId;
        }

        public void setPro(String pro) {
            this.pro = pro;
        }

        public void setAccount(String account) {
            this.account = account;
        }

        public void setRegistered(Date registered) {
            this.registered = registered;
        }

        public void setUp30(boolean up30) {
            this.up30 = up30;
        }

        public void setId(int id) {
            this.id = id;
        }

        public void setAddress(String address) {
            this.address = address;
        }

        public void setC(char c) {
            this.c = c;
            this.vip = c == 'A';
        }

        @Override
        public String toString() {
            return channelId + " | "
                + pro + " | "
                + account + " | "
                + (registered != null ? DateUtil.toDateString(registered) : null) + " | "
                + up30 + " | "
                + c + " | "
                + vip
                ;
        }
    }

    public static class AnnotationEntry {
        private Integer channelId;
        private String pro;
        private String account;
        private java.util.Date registered;
        private boolean up30;
        private int id;
        private String address;
        private char c;

        private boolean vip;

        @ExcelColumn("渠道ID")
        public void setChannelId(Integer channelId) {
            this.channelId = channelId;
        }

        @ExcelColumn(value = "游戏")
        public void setPro(String pro) {
            this.pro = pro;
        }

        public void setAccount(String account) {
            this.account = account;
        }

        @ExcelColumn("注册时间")
        public void setRegistered(Date registered) {
            this.registered = registered;
        }

        @ExcelColumn("是否满30级")
        public void setUp30(boolean up30) {
            this.up30 = up30;
        }

        public void setId(int id) {
            this.id = id;
        }

        public void setAddress(String address) {
            this.address = address;
        }

        @ExcelColumn("VIP")
        public void setC(char c) {
            this.c = c;
            this.vip = c == 'A';
        }

        @Override
        public String toString() {
            return channelId + " | "
                + pro + " | "
                + account + " | "
                + (registered != null ? DateUtil.toDateString(registered) : null) + " | "
                + up30 + " | "
                + c + " | "
                + vip
                ;
        }
    }

    public static class LargeData {
        private String str1;
        private String str2;
        private String str3;
        private String str4;
        private String str5;
        private String str6;
        private String str7;
        private String str8;
        private String str9;
        private String str10;
        private String str11;
        private String str12;
        private String str13;
        private String str14;
        private String str15;
        private String str16;
        private String str17;
        private String str18;
        private String str19;
        private String str20;
        private String str21;
        private String str22;
        private String str23;
        private String str24;
        private String str25;

        public String getStr1() {
            return str1;
        }

        public void setStr1(String str1) {
            this.str1 = str1;
        }

        public String getStr2() {
            return str2;
        }

        public void setStr2(String str2) {
            this.str2 = str2;
        }

        public String getStr3() {
            return str3;
        }

        public void setStr3(String str3) {
            this.str3 = str3;
        }

        public String getStr4() {
            return str4;
        }

        public void setStr4(String str4) {
            this.str4 = str4;
        }

        public String getStr5() {
            return str5;
        }

        public void setStr5(String str5) {
            this.str5 = str5;
        }

        public String getStr6() {
            return str6;
        }

        public void setStr6(String str6) {
            this.str6 = str6;
        }

        public String getStr7() {
            return str7;
        }

        public void setStr7(String str7) {
            this.str7 = str7;
        }

        public String getStr8() {
            return str8;
        }

        public void setStr8(String str8) {
            this.str8 = str8;
        }

        public String getStr9() {
            return str9;
        }

        public void setStr9(String str9) {
            this.str9 = str9;
        }

        public String getStr10() {
            return str10;
        }

        public void setStr10(String str10) {
            this.str10 = str10;
        }

        public String getStr11() {
            return str11;
        }

        public void setStr11(String str11) {
            this.str11 = str11;
        }

        public String getStr12() {
            return str12;
        }

        public void setStr12(String str12) {
            this.str12 = str12;
        }

        public String getStr13() {
            return str13;
        }

        public void setStr13(String str13) {
            this.str13 = str13;
        }

        public String getStr14() {
            return str14;
        }

        public void setStr14(String str14) {
            this.str14 = str14;
        }

        public String getStr15() {
            return str15;
        }

        public void setStr15(String str15) {
            this.str15 = str15;
        }

        public String getStr16() {
            return str16;
        }

        public void setStr16(String str16) {
            this.str16 = str16;
        }

        public String getStr17() {
            return str17;
        }

        public void setStr17(String str17) {
            this.str17 = str17;
        }

        public String getStr18() {
            return str18;
        }

        public void setStr18(String str18) {
            this.str18 = str18;
        }

        public String getStr19() {
            return str19;
        }

        public void setStr19(String str19) {
            this.str19 = str19;
        }

        public String getStr20() {
            return str20;
        }

        public void setStr20(String str20) {
            this.str20 = str20;
        }

        public String getStr21() {
            return str21;
        }

        public void setStr21(String str21) {
            this.str21 = str21;
        }

        public String getStr22() {
            return str22;
        }

        public void setStr22(String str22) {
            this.str22 = str22;
        }

        public String getStr23() {
            return str23;
        }

        public void setStr23(String str23) {
            this.str23 = str23;
        }

        public String getStr24() {
            return str24;
        }

        public void setStr24(String str24) {
            this.str24 = str24;
        }

        public String getStr25() {
            return str25;
        }

        public void setStr25(String str25) {
            this.str25 = str25;
        }
    }
}<|MERGE_RESOLUTION|>--- conflicted
+++ resolved
@@ -16,8 +16,6 @@
 
 package org.ttzero.excel.reader;
 
-import org.apache.logging.log4j.LogManager;
-import org.apache.logging.log4j.Logger;
 import org.junit.Test;
 import org.ttzero.excel.Print;
 import org.ttzero.excel.annotation.ExcelColumn;
@@ -51,7 +49,6 @@
  * @author guanquan.wang at 2019-04-26 17:42
  */
 public class ExcelReaderTest {
-    private Logger LOGGER = LogManager.getLogger(getClass());
     public static Path testResourceRoot() {
         URL url = ExcelReaderTest.class.getClassLoader().getResource(".");
         if (url == null) {
@@ -423,18 +420,20 @@
         }
     }
 
-<<<<<<< HEAD
-    @Test public void testReaderLarge() {
-        try (ExcelReader reader = ExcelReader.read(WorkbookTest.getOutputTestPath().resolve("large07.xlsx"))) {
-            long n = reader.sheets().flatMap(Sheet::dataRows).map(row -> row.too(LargeData.class)).count();
-            LOGGER.debug("Data rows: {}", n);
-=======
     // Issue #99
     @Test public void testInnerString() {
         try (ExcelReader reader = ExcelReader.read(testResourceRoot().resolve("inner string.xlsx"))) {
             long n = reader.sheets().flatMap(Sheet::rows).filter(row -> isNotEmpty(row.getString(0))).count();
             assert n == 11;
->>>>>>> 196744d1
+        } catch (IOException e) {
+            e.printStackTrace();
+        }
+    }
+
+    @Test public void testReaderLarge() {
+        try (ExcelReader reader = ExcelReader.read(WorkbookTest.getOutputTestPath().resolve("large07.xlsx"))) {
+            long n = reader.sheets().flatMap(Sheet::dataRows).map(row -> row.too(LargeData.class)).count();
+            LOGGER.debug("Data rows: {}", n);
         } catch (IOException e) {
             e.printStackTrace();
         }
@@ -652,232 +651,4 @@
                 ;
         }
     }
-
-    public static class LargeData {
-        private String str1;
-        private String str2;
-        private String str3;
-        private String str4;
-        private String str5;
-        private String str6;
-        private String str7;
-        private String str8;
-        private String str9;
-        private String str10;
-        private String str11;
-        private String str12;
-        private String str13;
-        private String str14;
-        private String str15;
-        private String str16;
-        private String str17;
-        private String str18;
-        private String str19;
-        private String str20;
-        private String str21;
-        private String str22;
-        private String str23;
-        private String str24;
-        private String str25;
-
-        public String getStr1() {
-            return str1;
-        }
-
-        public void setStr1(String str1) {
-            this.str1 = str1;
-        }
-
-        public String getStr2() {
-            return str2;
-        }
-
-        public void setStr2(String str2) {
-            this.str2 = str2;
-        }
-
-        public String getStr3() {
-            return str3;
-        }
-
-        public void setStr3(String str3) {
-            this.str3 = str3;
-        }
-
-        public String getStr4() {
-            return str4;
-        }
-
-        public void setStr4(String str4) {
-            this.str4 = str4;
-        }
-
-        public String getStr5() {
-            return str5;
-        }
-
-        public void setStr5(String str5) {
-            this.str5 = str5;
-        }
-
-        public String getStr6() {
-            return str6;
-        }
-
-        public void setStr6(String str6) {
-            this.str6 = str6;
-        }
-
-        public String getStr7() {
-            return str7;
-        }
-
-        public void setStr7(String str7) {
-            this.str7 = str7;
-        }
-
-        public String getStr8() {
-            return str8;
-        }
-
-        public void setStr8(String str8) {
-            this.str8 = str8;
-        }
-
-        public String getStr9() {
-            return str9;
-        }
-
-        public void setStr9(String str9) {
-            this.str9 = str9;
-        }
-
-        public String getStr10() {
-            return str10;
-        }
-
-        public void setStr10(String str10) {
-            this.str10 = str10;
-        }
-
-        public String getStr11() {
-            return str11;
-        }
-
-        public void setStr11(String str11) {
-            this.str11 = str11;
-        }
-
-        public String getStr12() {
-            return str12;
-        }
-
-        public void setStr12(String str12) {
-            this.str12 = str12;
-        }
-
-        public String getStr13() {
-            return str13;
-        }
-
-        public void setStr13(String str13) {
-            this.str13 = str13;
-        }
-
-        public String getStr14() {
-            return str14;
-        }
-
-        public void setStr14(String str14) {
-            this.str14 = str14;
-        }
-
-        public String getStr15() {
-            return str15;
-        }
-
-        public void setStr15(String str15) {
-            this.str15 = str15;
-        }
-
-        public String getStr16() {
-            return str16;
-        }
-
-        public void setStr16(String str16) {
-            this.str16 = str16;
-        }
-
-        public String getStr17() {
-            return str17;
-        }
-
-        public void setStr17(String str17) {
-            this.str17 = str17;
-        }
-
-        public String getStr18() {
-            return str18;
-        }
-
-        public void setStr18(String str18) {
-            this.str18 = str18;
-        }
-
-        public String getStr19() {
-            return str19;
-        }
-
-        public void setStr19(String str19) {
-            this.str19 = str19;
-        }
-
-        public String getStr20() {
-            return str20;
-        }
-
-        public void setStr20(String str20) {
-            this.str20 = str20;
-        }
-
-        public String getStr21() {
-            return str21;
-        }
-
-        public void setStr21(String str21) {
-            this.str21 = str21;
-        }
-
-        public String getStr22() {
-            return str22;
-        }
-
-        public void setStr22(String str22) {
-            this.str22 = str22;
-        }
-
-        public String getStr23() {
-            return str23;
-        }
-
-        public void setStr23(String str23) {
-            this.str23 = str23;
-        }
-
-        public String getStr24() {
-            return str24;
-        }
-
-        public void setStr24(String str24) {
-            this.str24 = str24;
-        }
-
-        public String getStr25() {
-            return str25;
-        }
-
-        public void setStr25(String str25) {
-            this.str25 = str25;
-        }
-    }
 }