package net.cua.excel.reader;

import net.cua.excel.annotation.DisplayName;
import net.cua.excel.annotation.NotImport;
import net.cua.excel.util.DateUtil;
import net.cua.excel.util.StringUtil;
import org.apache.logging.log4j.LogManager;
import org.apache.logging.log4j.Logger;

import java.lang.reflect.Field;
import java.math.BigDecimal;
import java.sql.Timestamp;
import java.util.Arrays;
import java.util.Date;
import java.util.StringJoiner;

/**
 * 行数据，同一个Sheet页内的Row对象内存共享。
 * 行数据开始列和结束列读取的是span值，你可以使用<code>row.isEmpty()</code>方法测试行数据是否为空节点
 * 空节点定义为: 没有任何值和样式以及格式化的行. 像这样<code><row r="x"/></code>
 * 你可以像ResultSet一样通过单元格下标获取数据eq:<code>row.getInt(1) // 获取当前行第2列的数据</code>下标从0开始。
 * 也可以使用to&amp;too方法将行数据转为对象，前者会实例化每个对象，后者内存共享只会有一个实例,在流式操作中这是一个好主意。
 * Create by guanquan.wang at 2018-09-22
 */
public class Row {
    protected Logger logger = LogManager.getLogger(getClass());
    private int rowNumber = -1, p2 = -1, p1 = 0;
    private Cell[] cells;
    private SharedString sst;
    private HeaderRow hr;
    private int startRow;

    public int getRowNumber() {
        if (rowNumber == -1)
            searchRowNumber();
        return rowNumber;
    }

    private Row(){}

    Row(SharedString sst, int startRow) {
        this.sst = sst;
        this.startRow = startRow;
    }

    /////////////////////////unsafe////////////////////////
    private char[] cb;
    private int from, to;
    private int cursor;
    ///////////////////////////////////////////////////////
    Row with(char[] cb, int from, int size) {
//        logger.info(new String(cb, from, size));
        this.cb = cb;
        this.from = from;
        this.to = from + size;
        this.cursor = from;
        this.rowNumber = this.p2 = -1;
        parseCells();
        return this;
    }

    /* empty row*/
    Row empty(char[] cb, int from, int size) {
//        logger.info(new String(cb, from, size));
        this.cb = cb;
        this.from = from;
        this.to = from + size;
        this.cursor = from;
        this.rowNumber = -1;
        this.p1 = this.p2 = -1;
        return this;
    }

    private int searchRowNumber() {
        int _f = from + 4, a; // skip '<row '
        for (; cb[_f] != '>' && _f < to; _f++) {
            if (cb[_f] == ' ' && cb[_f + 1] == 'r' && cb[_f + 2] == '=') {
                a = _f += 4;
                for (; cb[_f] != '"' && _f < to; _f++);
                if (_f > a) {
                    rowNumber = toInt(a, _f);
                }
                break;
            }
        }
        return _f;
    }

    private int searchSpan() {
        int i = from;
        for (; cb[i] != '>'; i++) {
            if (cb[i] == ' ' && cb[i + 1] == 's' && cb[i + 2] == 'p'
                    && cb[i + 3] == 'a' && cb[i + 4] == 'n' && cb[i + 5] == 's'
                    && cb[i + 6] == '=') {
                i += 8;
                int b, j = i;
                for (; cb[i] != '"' && cb[i] != '>'; i++);
                for (b = i - 1; cb[b] != ':'; b--);
                if (++b < i) {
                    p2 = toInt(b, i);
                }
                if (j < --b) {
                    p1 = toInt(j, b);
                }
            }
        }
        if (p1 <= 0) p1 = this.startRow;
        if (cells == null || p2 > cells.length) {
            cells = new Cell[p2 > 0 ? p2 : 100]; // default array length 100
        }
        // clear and share
        for (int n = 0, len = p2 > 0 ? p2 : cells.length; n < len; n++) {
            if (cells[n] != null) cells[n].clear();
            else cells[n] = new Cell();
        }
        return i;
    }

    /**
     * 解析每行数据
     */
    private void parseCells() {
        int index = 0;
        cursor = searchSpan();
        for (; cb[cursor++] != '>'; );
        if (p2 < 0) {
            while (nextCell() != null) index++;
<<<<<<< HEAD
=======
            p2 = index;
>>>>>>> 7bfcfb8f
        } else {
            while (index < p2 && nextCell() != null);
        }
    }

    /**
     * 迭代每列数据
     * @return Cell
     */
    protected Cell nextCell() {
        for (; cursor < to && (cb[cursor] != '<' || cb[cursor + 1] != 'c' || cb[cursor + 2] != ' '); cursor++);
        // end of row
        if (cursor >= to) return null;
        cursor += 2;
        // find end of cell
        int e = cursor;
        for (; e < to && (cb[e] != '<' || cb[e + 1] != 'c' || cb[e + 2] != ' '); e++);

        Cell cell = null;
        // find type
        // n=numeric (default), s=string, b=boolean, str=function string
        char t = 'n'; // default
        for (; cb[cursor] != '>'; cursor++) {
            // cell index
            if (cb[cursor] == ' ' && cb[cursor + 1] == 'r' && cb[cursor + 2] == '=') {
                int a = cursor += 4;
                for (; cb[cursor] != '"'; cursor++);
                cell = cells[p2 = toCellIndex(a, cursor) - 1];
            }
            // cell type
            if (cb[cursor] == ' ' && cb[cursor + 1] == 't' && cb[cursor + 2] == '=') {
                int a = cursor += 4, n;
                for (; cb[cursor] != '"'; cursor++);
                if ((n = cursor - a) == 1) {
                    t = cb[a]; // s, n, b
                } else if (n == 3 && cb[a] == 's' && cb[a + 1] == 't' && cb[a + 2] == 'r') {
                    t = 'f'; // function string
                } else if (n == 9 && cb[a] == 'i' && cb[a + 1] == 'n' && cb[a + 2] == 'l' && cb[a + 6] == 'S' && cb[a + 8] == 'r') {
                    t = 'r'; // inlineStr
                }
                // -> other unknown case
            }
        }

        if (cell == null) return null;

        cell.setT(t);

        // get value
        int a;
        switch (t) {
            case 'r': // inner string
                a = getT(e);
                if (a == cursor) { // null value
                    cell.setSv(null);
                } else {
                    cell.setSv(sst.unescape(cb, a, cursor));
                }
//                cell.setT('s'); // reset type to string
                break;
            case 's': // shared string lazy get
                a = getV(e);
                cell.setNv(toInt(a, cursor));
//                cell.setSv(sst.get(toInt(a, cursor)));
                break;
            case 'b': // boolean value
                a = getV(e);
                if (cursor - a == 1) {
                    cell.setBv(toInt(a, cursor) == 1);
                }
                break;
            case 'f': // function string
                break;
            default:
                a = getV(e);
                if (a < cursor) {
                    if (isNumber(a, cursor)) {
                        long l = toLong(a, cursor);
                        if (l <= Integer.MAX_VALUE && l >= Integer.MIN_VALUE) {
                            cell.setNv((int) l);
                            cell.setT('n');
                        } else {
                            cell.setLv(l);
                            cell.setT('l');
                        }
                    } else if (isDouble(a, cursor)) {
                        cell.setT('d');
                        cell.setDv(toDouble(a, cursor));
                    } else {
                        cell.setT('s');
                        cell.setSv(toString(a, cursor));
                    }
                }
        }

        // end of cell
        cursor = e;

        return cell;
    }

    private int toInt(int a, int b) {
        boolean _n;
        if (_n = cb[a] == '-') a++;
        int n = cb[a++] - '0';
        for (; b > a; ) {
            n = n * 10 + cb[a++] - '0';
        }
        return _n ? -n : n;
    }

    private long toLong(int a, int b) {
        boolean _n;
        if (_n = cb[a] == '-') a++;
        long n = cb[a++] - '0';
        for (; b > a; ) {
            n = n * 10 + cb[a++] - '0';
        }
        return _n ? -n : n;
    }

    private String toString(int a, int b) {
        return new String(cb, a, b - a);
    }

    private double toDouble(int a, int b) {
        return Double.valueOf(toString(a, b));
    }

    private boolean isNumber(int a, int b) {
        if (a == b) return false;
        if (cb[a] == '-') a++;
        for ( ; a < b; ) {
            char c = cb[a++];
            if (c < '0' || c > '9') break;
        }
        return a == b;
    }

    /**
     * FIXME check double
     * @param a
     * @param b
     * @return
     */
    private boolean isDouble(int a, int b) {
        if (a == b) return false;
        if (cb[a] == '-') a++;
        for (char i = 0 ; a < b; ) {
            char c = cb[a++];
            if (i > 1) return false;
            if (c >= '0' && c <= '9') continue;
            if (c == '.') i++;
        }
        return true;
    }

    /**
     * inner string
     * <is><t>cell value</t></is>
     * @param e
     * @return
     */
    private int getT(int e) {
        for (; cursor < e && (cb[cursor] != '<' || cb[cursor + 1] != 't' || cb[cursor + 2] != '>'); cursor++);
        if (cursor == e) return cursor;
        int a = cursor += 3;
        for (; cursor < e && (cb[cursor] != '<' || cb[cursor + 1] != '/' || cb[cursor + 2] != 't' || cb[cursor + 3] != '>'); cursor++);
        return a;
    }

    /**
     * shared string
     * <v>1</v>
     * @param e
     * @return
     */
    private int getV(int e) {
        for (; cursor < e && (cb[cursor] != '<' || cb[cursor + 1] != 'v' || cb[cursor + 2] != '>'); cursor++);
        if (cursor == e) return cursor;
        int a = cursor += 3;
        for (; cursor < e && (cb[cursor] != '<' || cb[cursor + 1] != '/' || cb[cursor + 2] != 'v' || cb[cursor + 3] != '>'); cursor++);
        return a;
    }

    /**
     * function string
     * @param e
     * @return
     */
    private int getF(int e) {
        // undo
        // return end index of row
        return e;
    }

    /**
     * 26进制转10进制
     * @param a
     * @param b
     * @return
     */
    private int toCellIndex(int a, int b) {
        int n = 0;
        for ( ; a <= b; a++) {
            if (cb[a] <= 'Z' && cb[a] >= 'A') {
                n = n * 26 + cb[a] - '@';
            } else if (cb[a] <= 'z' && cb[a] >= 'a') {
                n = n * 26 + cb[a] - '、';
            } else break;
        }
        return n;
    }

    /**
     * 是否为空行，行不带任何字符和格式内容
     * @return boolean
     */
    public boolean isEmpty() {
        return p1 == -1 && p1 == p2;
    }

    @Override public String toString() {
        if (isEmpty()) return null;
        StringJoiner joiner = new StringJoiner(" | ");
        // show row number
//        joiner.add(String.valueOf(getRowNumber()));
        for (int i = p1 - 1; i < p2; i++) {
            Cell c = cells[i];
            switch (c.getT()) {
                case 's':
                    if (c.getSv() == null) {
                        c.setSv(sst.get(c.getNv()));
                    }
                    joiner.add(c.getSv());
                    break;
                case 'r':
                    joiner.add(c.getSv());
                    break;
                case 'b':
                    joiner.add(String.valueOf(c.getBv()));
                    break;
                case 'f':
                    joiner.add("<function>");
                    break;
                case 'n':
                    joiner.add(String.valueOf(c.getNv()));
                    break;
                case 'l':
                    joiner.add(String.valueOf(c.getLv()));
                    break;
                case 'd':
                    joiner.add(String.valueOf(c.getDv()));
                    break;
                    default:
                        joiner.add(null);
            }
        }
        return joiner.toString();
    }

    /**
     * convert row to header_row
     * @return header Row
     */
    HeaderRow asHeader() {
        HeaderRow hr = HeaderRow.with(this);
        this.hr = hr;
        return hr;
    }

    Row setHr(HeaderRow hr) {
        this.hr = hr;
        return this;
    }

    //////////////////////////////////////Read Value///////////////////////////////////
    private String outOfBoundsMsg(int index) {
        return "Index: " + index + ", Size: " + p2;
    }
    protected void rangeCheck(int index) {
        if (index >= p2)
            throw new IndexOutOfBoundsException(outOfBoundsMsg(index));
    }

    protected Cell getCell(int i) {
        rangeCheck(i);
        return cells[i];
    }

    /**
     * get by index
     * @param columnIndex cell index
     * @return boolean
     */
    public boolean getBoolean(int columnIndex) {
        Cell c = getCell(columnIndex);
        boolean v;
        switch (c.getT()) {
            case 'b':
                v = c.getBv();
                break;
            case 'n':
            case 'd':
                v = c.getNv() != 0 || c.getDv() >= 0.000001 || c.getDv() <= -0.000001;
                break;
            case 's':
                if (c.getSv() == null) {
                    c.setSv(sst.get(c.getNv()));
                }
                v = StringUtil.isNotEmpty(c.getSv());
                break;
            case 'r':
                v = StringUtil.isNotEmpty(c.getSv());
                break;

                default: v = false;
        }
        return v;
    }

    /**
     * get by index
     * @param columnIndex cell index
     * @return byte
     */
    public byte getByte(int columnIndex) {
        Cell c = getCell(columnIndex);
        byte b = 0;
        switch (c.getT()) {
            case 'n':
                b |= c.getNv();
                break;
            case 'l':
                b |= c.getLv();
                break;
            case 'b':
                b |= c.getBv() ? 1 : 0;
                break;
            case 'd':
                b |= (int) c.getDv();
                break;
                default: throw new UncheckedTypeException("can't convert to byte");
        }
        return b;
    }

    /**
     * get by index
     * @param columnIndex cell index
     * @return char
     */
    public char getChar(int columnIndex) {
        Cell c = getCell(columnIndex);
        char cc = 0;
        switch (c.getT()) {
            case 's':
                if (c.getSv() == null) {
                    c.setSv(sst.get(c.getNv()));
                }
                String s = c.getSv();
                if (StringUtil.isNotEmpty(s)) {
                    cc |= s.charAt(0);
                }
                break;
            case 'r':
                s = c.getSv();
                if (StringUtil.isNotEmpty(s)) {
                    cc |= s.charAt(0);
                }
                break;
            case 'n':
                cc |= c.getNv();
                break;
            case 'l':
                cc |= c.getLv();
                break;
            case 'b':
                cc |= c.getBv() ? 1 : 0;
                break;
            case 'd':
                cc |= (int) c.getDv();
                break;
            default: throw new UncheckedTypeException("can't convert to char");
        }
        return cc;
    }

    /**
     * get by index
     * @param columnIndex cell index
     * @return short
     */
    public short getShort(int columnIndex) {
        Cell c = getCell(columnIndex);
        short s = 0;
        switch (c.getT()) {
            case 'n':
                s |= c.getNv();
                break;
            case 'l':
                s |= c.getLv();
                break;
            case 'b':
                s |= c.getBv() ? 1 : 0;
                break;
            case 'd':
                s |= (int) c.getDv();
                break;
            default: throw new UncheckedTypeException("can't convert to short");
        }
        return s;
    }

    /**
     * get by index
     * @param columnIndex cell index
     * @return int
     */
    public int getInt(int columnIndex) {
        Cell c = getCell(columnIndex);
        int n;
        switch (c.getT()) {
            case 'n':
                n = c.getNv();
                break;
            case 'l':
                n = (int) c.getLv();
                break;
            case 'd':
              n = (int) c.getDv();
              break;
            case 'b':
                n = c.getBv() ? 1 : 0;
                break;
            case 's':
                if (c.getSv() == null) {
                    c.setSv(sst.get(c.getNv()));
                }
                try {
                    n = Integer.parseInt(c.getSv());
                } catch (NumberFormatException e) {
                    throw new UncheckedTypeException("String value " + c.getSv() + " can't convert to int");
                }
                break;
            case 'r':
                try {
                    n = Integer.parseInt(c.getSv());
                } catch (NumberFormatException e) {
                    throw new UncheckedTypeException("String value " + c.getSv() + " can't convert to int");
                }
                break;

                default: throw new UncheckedTypeException("unknown type");
        }
        return n;
    }

    /**
     * get by index
     * @param columnIndex cell index
     * @return long
     */
    public long getLong(int columnIndex) {
        Cell c = getCell(columnIndex);
        long l;
        switch (c.getT()) {
            case 'l':
                l = c.getLv();
                break;
            case 'n':
                l = c.getNv();
                break;
            case 'd':
                l = (long) c.getDv();
                break;
            case 's':
                if (c.getSv() == null) {
                    c.setSv(sst.get(c.getNv()));
                }
                try {
                    l = Long.parseLong(c.getSv());
                } catch (NumberFormatException e) {
                    throw new UncheckedTypeException("String value " + c.getSv() + " can't convert to long");
                }
                break;
            case 'r':
                try {
                    l = Long.parseLong(c.getSv());
                } catch (NumberFormatException e) {
                    throw new UncheckedTypeException("String value " + c.getSv() + " can't convert to long");
                }
                break;
            case 'b':
                l = c.getBv() ? 1L : 0L;
                break;
                default: throw new UncheckedTypeException("unknown type");
        }
        return l;
    }

    /**
     * get by index
     * @param columnIndex cell index
     * @return string
     */
    public String getString(int columnIndex) {
        Cell c = getCell(columnIndex);
        String s;
        switch (c.getT()) {
            case 's':
                if (c.getSv() == null) {
                    c.setSv(sst.get(c.getNv()));
                }
                s = c.getSv();
                break;
            case 'r':
                s = c.getSv();
                break;
            case 'l':
                s = String.valueOf(c.getLv());
                break;
            case 'n':
                s = String.valueOf(c.getNv());
                break;
            case 'd':
                s = String.valueOf(c.getDv());
                break;
            case 'b':
                s = c.getBv() ? "true" : "false";
                break;
                default: s = c.getSv();
        }
        return s;
    }
    /**
     * get by index
     * @param columnIndex cell index
     * @return float
     */
    public float getFloat(int columnIndex) {
        return (float) getDouble(columnIndex);
    }
    /**
     * get by index
     * @param columnIndex cell index
     * @return double
     */
    public double getDouble(int columnIndex) {
        Cell c = getCell(columnIndex);
        double d;
        switch (c.getT()) {
            case 'd':
                d = c.getDv();
                break;
            case 'n':
                d = c.getNv();
                break;
            case 's':
                try {
                    d = Double.valueOf(c.getSv());
                } catch (NumberFormatException e) {
                    throw new UncheckedTypeException("String value " + c.getSv() + " can't convert to double");
                }
                break;
            case 'r':
                try {
                    d = Double.valueOf(c.getSv());
                } catch (NumberFormatException e) {
                    throw new UncheckedTypeException("String value " + c.getSv() + " can't convert to double");
                }
                break;

            default: throw new UncheckedTypeException("unknown type");
        }
        return d;
    }
    /**
     * get by index
     * @param columnIndex cell index
     * @return BigDecimal
     */
    public BigDecimal getDecimal(int columnIndex) {
        Cell c = getCell(columnIndex);
        BigDecimal bd;
        switch (c.getT()) {
            case 'd':
                bd = BigDecimal.valueOf(c.getDv());
                break;
            case 'n':
                bd = BigDecimal.valueOf(c.getNv());
                break;
                default:
                bd = new BigDecimal(c.getSv());
        }
        return bd;
    }
    /**
     * get by index
     * @param columnIndex cell index
     * @return Date
     */
    public Date getDate(int columnIndex) {
        Cell c = getCell(columnIndex);
        Date date;
        switch (c.getT()) {
            case 'n':
                date = DateUtil.toDate(c.getNv());
                break;
            case 'd':
                date = DateUtil.toDate(c.getDv());
                break;
            case 's':
                if (c.getSv() == null) {
                    c.setSv(sst.get(c.getNv()));
                }
                date = DateUtil.toDate(c.getSv());
                break;
            case 'r':
                date = DateUtil.toDate(c.getSv());
                break;
                default: throw new UncheckedTypeException("");
        }
        return date;
    }
    /**
     * get by index
     * @param columnIndex cell index
     * @return java.sql.Timestamp
     */
    public Timestamp getTimestamp(int columnIndex) {
        Cell c = getCell(columnIndex);
        Timestamp ts;
        switch (c.getT()) {
            case 'n':
                ts = DateUtil.toTimestamp(c.getNv());
                break;
            case 'd':
                ts = DateUtil.toTimestamp(c.getDv());
                break;
            case 's':
                if (c.getSv() == null) {
                    c.setSv(sst.get(c.getNv()));
                }
                ts = DateUtil.toTimestamp(c.getSv());
                break;
            case 'r':
                ts = DateUtil.toTimestamp(c.getSv());
                break;
            default: throw new UncheckedTypeException("");
        }
        return ts;
    }
    /**
     * get by index
     * @param columnIndex cell index
     * @return java.sql.Time
     */
    public java.sql.Time getTime(int columnIndex) {
        Cell c = getCell(columnIndex);
        if (c.getT() == 'd') {
            return DateUtil.toTime(c.getDv());
        }
        throw new UncheckedTypeException("can't convert to java.sql.Time");
    }

    /**
     * override this method
     * @param columnIndex
     * @param <T>
     * @return
     */
    public <T> T get(int columnIndex) {
        throw new UnsupportedOperationException();
    }

    /**
     * 如果绑定了类型则返回绑定类型否则返回Row
     * @param <T> 指定类型
     * @return 实例
     */
    public <T> T get() {
        if (hr != null && hr.clazz != null) {
            T t;
            try {
                t = (T) hr.clazz.newInstance();
                put(t);
            } catch (InstantiationException | IllegalAccessException e) {
                throw new UncheckedTypeException(hr.clazz + " new instance error.", e);
            }
            return t;
        } else return (T) this;
    }

    /**
     * 如果绑定了类型则返回绑定类型否则返回Row
     * @param <T> 指定类型
     * @return 共享实例
     */
    public <T> T geet() {
        if (hr != null && hr.clazz != null) {
            T t = hr.getT();
            try {
                put(t);
            } catch (IllegalAccessException  e) {
                throw new UncheckedTypeException("call set method error.", e);
            }
            return t;
        } else return (T) this;
    }
    /////////////////////////////To object//////////////////////////////////

    /**
     * convert to object, support annotation
     * @param clazz
     * @param <T>
     * @return
     */
    public <T> T to(Class<T> clazz) {
        if (hr == null) {
            throw new UncheckedTypeException("Lost header row info");
        }
        // reset class info
        if (!hr.is(clazz)) {
            hr.setClass(clazz);
        }
        T t;
        try {
            t = clazz.newInstance();
            put(t);
        } catch (InstantiationException | IllegalAccessException e) {
            throw new UncheckedTypeException(clazz + " new instance error.", e);
        }
        return t;
    }

    /**
     * memory shared object
     * @param clazz convert to class
     * @param <T> class
     * @return
     */
    public <T> T too(Class<T> clazz) {
        if (hr == null) {
            throw new UncheckedTypeException("Lost header row info");
        }
        // reset class info
        if (!hr.is(clazz)) {
            try {
                hr.setClassOnce(clazz);
            } catch (IllegalAccessException | InstantiationException e) {
                throw new UncheckedTypeException(clazz + " new instance error.", e);
            }
        }
        T t = hr.getT();
        try {
            put(t);
        } catch (IllegalAccessException  e) {
            throw new UncheckedTypeException("call set method error.", e);
        }
        return t;
    }

    private void put(Object t) throws IllegalAccessException {
        int[] columns = hr.getColumns();
        Field[] fields = hr.getFields();
        Class<?>[] fieldClazz = hr.getFieldClazz();
        for (int i = 0; i < columns.length; i++) {
            int c = columns[i];
            if (fieldClazz[i] == String.class) {
                fields[i].set(t, getString(c));
            }
            else if (fieldClazz[i] == int.class || fieldClazz[i] == Integer.class) {
                fields[i].setInt(t, getInt(c));
            }
            else if (fieldClazz[i] == long.class || fieldClazz[i] == Long.class) {
                fields[i].setLong(t, getLong(c));
            }
            else if (fieldClazz[i] == java.util.Date.class || fieldClazz[i] == java.sql.Date.class) {
                fields[i].set(t, getDate(c));
            }
            else if (fieldClazz[i] == java.sql.Timestamp.class) {
                fields[i].set(t, getTimestamp(c));
            }
            else if (fieldClazz[i] == double.class || fieldClazz[i] == Double.class) {
                fields[i].setDouble(t, getDouble(c));
            }
            else if (fieldClazz[i] == float.class || fieldClazz[i] == Float.class) {
                fields[i].setFloat(t, getFloat(c));
            }
            else if (fieldClazz[i] == boolean.class || fieldClazz[i] == Boolean.class) {
                fields[i].setBoolean(t, getBoolean(c));
            }
            else if (fieldClazz[i] == char.class || fieldClazz[i] == Character.class) {
                fields[i].setChar(t, getChar(c));
            }
            else if (fieldClazz[i] == byte.class || fieldClazz[i] == Byte.class) {
                fields[i].setByte(t, getByte(c));
            }
            else if (fieldClazz[i] == short.class || fieldClazz[i] == Short.class) {
                fields[i].setShort(t, getShort(c));
            }
        }
    }

    ////////////////////////private inner class///////////////////////////////
    static final class HeaderRow extends Row {
        String[] names;
        Class<?> clazz;
        Field[] fields;
        int[] columns;
        Class<?>[] fieldClazz;
        Object t;

        static final HeaderRow with(Row row) {
            HeaderRow hr = new HeaderRow();
            hr.names = new String[row.p2];
            Cell c;
            for (int i = row.p1 - 1; i < row.p2; i++) {
                c = row.cells[i];
                // header type is string
                if (c.getT() == 's') {
                    hr.names[i] = row.sst.get(c.getNv());
                } else {
                    hr.names[i] = c.getSv();
                }
            }
            return hr;
        }

        final boolean is(Class<?> clazz) {
            return this.clazz != null && this.clazz == clazz;
        }

        /**
         * mapping
         * @param clazz
         * @return
         */
        final HeaderRow setClass(Class<?> clazz) {
            this.clazz = clazz;
            Field[] fields = clazz.getDeclaredFields();
            int[] index = new int[fields.length];
            int count = 0;
            for (int i = 0, n; i < fields.length; i++) {
                Field f = fields[i];
                // skip not import fields
                NotImport nit = f.getAnnotation(NotImport.class);
                if (nit != null) {
                    fields[i] = null;
                    continue;
                }
                // field has display name
                DisplayName ano = f.getAnnotation(DisplayName.class);
                if (ano != null && StringUtil.isNotEmpty(ano.value())) {
                    n = StringUtil.indexOf(names, ano.value());
                    if (n == -1) {
                        logger.warn(clazz + " field [" + ano.value() + "] can't find in header" + Arrays.toString(names));
                        fields[i] = null;
                        continue;
                    }
                }
                // no annotation or annotation value is null
                else {
                    String name = f.getName();
                    n = StringUtil.indexOf(names, name);
                    if (n == -1 && (n = StringUtil.indexOf(names, StringUtil.toPascalCase(name))) == -1) {
                        fields[i] = null;
                        continue;
                    }
                }

                index[i] = n;
                count++;
            }

            this.fields = new Field[count];
            this.columns = new int[count];
            this.fieldClazz = new Class<?>[count];

            for (int i = fields.length - 1; i >= 0; i--) {
                if (fields[i] != null) {
                    count--;
                    this.fields[count] = fields[i];
                    this.fields[count].setAccessible(true);
                    this.columns[count] = index[i];
                    this.fieldClazz[count] = fields[i].getType();
                }
            }
            return this;
        }

        /**
         * mapping and instance
         * @param clazz
         * @return
         * @throws IllegalAccessException
         * @throws InstantiationException
         */
        final HeaderRow setClassOnce(Class<?> clazz) throws IllegalAccessException, InstantiationException {
            setClass(clazz);
            this.t = clazz.newInstance();
            return this;
        }

        final Field[] getFields() {
            return fields;
        }

        final int[] getColumns() {
            return columns;
        }

        final Class<?>[] getFieldClazz() {
            return fieldClazz;
        }

        final <T> T getT() {
            return (T) t;
        }

        @Override public String get(int columnIndex) {
            rangeCheck(columnIndex);
            return names[columnIndex];
        }

        @Override public String toString() {
            StringJoiner joiner = new StringJoiner(" | ");
            int i = 0;
            for (; names[i++] == null; );
            for (; i < names.length; i++) {
                joiner.add(names[i]);
            }
            return joiner.toString();
        }
    }
}<|MERGE_RESOLUTION|>--- conflicted
+++ resolved
@@ -125,10 +125,7 @@
         for (; cb[cursor++] != '>'; );
         if (p2 < 0) {
             while (nextCell() != null) index++;
-<<<<<<< HEAD
-=======
             p2 = index;
->>>>>>> 7bfcfb8f
         } else {
             while (index < p2 && nextCell() != null);
         }
