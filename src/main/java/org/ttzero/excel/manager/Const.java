--- conflicted
+++ resolved
@@ -207,18 +207,12 @@
          */
         String FREEZE = "freeze";
         /**
-<<<<<<< HEAD
-         * The style design key
-         */
-        String STYLE_DESIGN = "styleDesign";
-        /**
-         * Merge cells key
-         */
-        String MERGE_CELLS  = "mergeCells ";
-=======
          * The style design key(1-position)
          */
         String STYLE_DESIGN = "style_design";
->>>>>>> 330cd7f5
+        /**
+         * Merge cells key(2-position)
+         */
+        String MERGE_CELLS  = "merge_cells ";
     }
 }