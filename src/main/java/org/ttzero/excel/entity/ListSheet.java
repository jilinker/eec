/*
 * Copyright (c) 2017-2018, guanquan.wang@yandex.com All Rights Reserved.
 *
 * Licensed under the Apache License, Version 2.0 (the "License");
 * you may not use this file except in compliance with the License.
 * You may obtain a copy of the License at
 *
 *     http://www.apache.org/licenses/LICENSE-2.0
 *
 * Unless required by applicable law or agreed to in writing, software
 * distributed under the License is distributed on an "AS IS" BASIS,
 * WITHOUT WARRANTIES OR CONDITIONS OF ANY KIND, either express or implied.
 * See the License for the specific language governing permissions and
 * limitations under the License.
 */

package org.ttzero.excel.entity;

import org.ttzero.excel.annotation.ExcelColumn;
import org.ttzero.excel.annotation.ExcelColumns;
import org.ttzero.excel.annotation.FreezePanes;
import org.ttzero.excel.annotation.HeaderComment;
import org.ttzero.excel.annotation.HeaderStyle;
import org.ttzero.excel.annotation.IgnoreExport;
import org.ttzero.excel.annotation.StyleDesign;
import org.ttzero.excel.manager.Const;
import org.ttzero.excel.processor.ConversionProcessor;
import org.ttzero.excel.processor.StyleProcessor;
import org.ttzero.excel.reader.Cell;
import org.ttzero.excel.util.StringUtil;

import java.beans.IntrospectionException;
import java.beans.Introspector;
import java.beans.PropertyDescriptor;
import java.io.IOException;
import java.lang.reflect.AccessibleObject;
import java.lang.reflect.Field;
import java.lang.reflect.InvocationTargetException;
import java.lang.reflect.Method;
import java.lang.reflect.ParameterizedType;
import java.lang.reflect.Type;
import java.util.ArrayList;
import java.util.Collection;
import java.util.HashMap;
import java.util.HashSet;
import java.util.List;
import java.util.Map;
import java.util.Set;

import static org.ttzero.excel.util.ReflectUtil.listDeclaredFields;
import static org.ttzero.excel.util.ReflectUtil.listReadMethods;
import static org.ttzero.excel.util.StringUtil.EMPTY;
import static org.ttzero.excel.util.StringUtil.isEmpty;
import static org.ttzero.excel.util.StringUtil.isNotEmpty;

/**
 * List is the most important data source, you can pass all
 * the data at a time, or customize the worksheet to extends
 * the {@code ListSheet}, and then override the {@link #more}
 * method to achieve segmented loading of data. The {@link #more}
 * method returns NULL or an empty array to complete the current
 * worksheet write
 *
 * @see ListMapSheet
 *
 * @author guanquan.wang at 2018-01-26 14:48
 */
public class ListSheet<T> extends Sheet {
    protected List<T> data;
    protected int start, end;
    protected boolean eof;
    private int size;

    /**
     * The row styleProcessor
     */
    protected StyleProcessor<T> styleProcessor;

    /**
     * Setting a row style processor
     *
     * @param styleProcessor a row style processor
     * @return current worksheet
     */
    public Sheet setStyleProcessor(StyleProcessor<T> styleProcessor) {
        this.styleProcessor = styleProcessor;
        putExtProp(Const.ExtendPropertyKey.STYLE_DESIGN, styleProcessor);
        return this;
    }

    /**
     * Returns the row style processor
     *
     * @return {@link StyleProcessor}
     */
    public StyleProcessor<T> getStyleProcessor() {
        return this.styleProcessor;
    }


    /**
     * Constructor worksheet
     */
    public ListSheet() {
        super();
    }

    /**
     * Constructor worksheet
     *
     * @param name the worksheet name
     */
    public ListSheet(String name) {
        super(name);
    }

    /**
     * Constructor worksheet
     *
     * @param name    the worksheet name
     * @param columns the header info
     */
    public ListSheet(String name, final org.ttzero.excel.entity.Column... columns) {
        super(name, columns);
    }

    /**
     * Constructor worksheet
     *
     * @param name      the worksheet name
     * @param waterMark the water mark
     * @param columns   the header info
     */
    public ListSheet(String name, WaterMark waterMark, final org.ttzero.excel.entity.Column... columns) {
        super(name, waterMark, columns);
    }

    /**
     * Constructor worksheet
     *
     * @param data the worksheet's body data
     */
    public ListSheet(List<T> data) {
        this(null, data);
    }

    /**
     * Constructor worksheet
     *
     * @param name the worksheet name
     * @param data the worksheet's body data
     */
    public ListSheet(String name, List<T> data) {
        super(name);
        setData(data);
    }


    /**
     * Constructor worksheet
     *
     * @param data    the worksheet's body data
     * @param columns the header info
     */
    public ListSheet(List<T> data, final org.ttzero.excel.entity.Column... columns) {
        this(null, data, columns);
    }

    /**
     * Constructor worksheet
     *
     * @param name    the worksheet name
     * @param data    the worksheet's body data
     * @param columns the header info
     */
    public ListSheet(String name, List<T> data, final org.ttzero.excel.entity.Column... columns) {
        this(name, data, null, columns);
    }

    /**
     * Constructor worksheet
     *
     * @param data      the worksheet's body data
     * @param waterMark the water mark
     * @param columns   the header info
     */
    public ListSheet(List<T> data, WaterMark waterMark, final org.ttzero.excel.entity.Column... columns) {
        this(null, data, waterMark, columns);
    }

    /**
     * Constructor worksheet
     *
     * @param name      the worksheet name
     * @param data      the worksheet's body data
     * @param waterMark the water mark
     * @param columns   the header info
     */
    public ListSheet(String name, List<T> data, WaterMark waterMark, final org.ttzero.excel.entity.Column... columns) {
        super(name, waterMark, columns);
        setData(data);
    }

    /**
     * Setting the worksheet data
     *
     * @param data the body data
     * @return worksheet
     */
    public ListSheet<T> setData(final List<T> data) {
        this.data = data;
        if (!headerReady && workbook != null) {
            getAndSortHeaderColumns();
        }
        // Has data and worksheet can write
        // Paging in advance
        if (data != null && sheetWriter != null) {
            paging();
        }
        return this;
    }

    /**
     * Returns the first not null object
     *
     * @return the object
     */
    protected T getFirst() {
        if (data == null || data.isEmpty()) return null;
        T first = data.get(start);
        if (first != null) return first;
        int i = start + 1;
        do {
            first = data.get(i++);
        } while (first == null);
        return first;
    }

    /**
     * Release resources
     *
     * @throws IOException if I/O error occur
     */
    @Override
    public void close() throws IOException {
        // Maybe there has more data
        if (!eof && rows >= getRowLimit()) {
            List<T> list = more();
            if (list != null && !list.isEmpty()) {
                compact();
                data.addAll(list);
                @SuppressWarnings("unchecked")
                ListSheet<T> copy = getClass().cast(clone());
                copy.start = 0;
                copy.end = list.size();
                workbook.insertSheet(id, copy);
                // Do not close current worksheet
                shouldClose = false;
            }
        }
        if (shouldClose && data != null) {
            // Some Collection not support #remove
//            data.clear();
            data = null;
        }
        super.close();
    }


    /**
     * Reset the row-block data
     */
    @Override
    protected void resetBlockData() {
        if (!eof && left() < getRowBlockSize()) {
            append();
        }

        // Find the end index of row-block
        int end = getEndIndex(), len = columns.length;
        boolean hasGlobalStyleProcessor = (extPropMark & 2) == 2;
        try {
            for (; start < end; rows++, start++) {
                Row row = rowBlock.next();
                row.index = rows;
                Cell[] cells = row.realloc(len);
                T o = data.get(start);
                for (int i = 0; i < len; i++) {
                    // Clear cells
                    Cell cell = cells[i];
                    cell.clear();

                    Object e;
                    EntryColumn column = (EntryColumn) columns[i];
                    if (column.isIgnoreValue())
                        e = null;
                    else if (column.getMethod() != null)
                        e = column.getMethod().invoke(o);
                    else if (column.getField() != null)
                        e = column.getField().get(o);
                    else e = o;

                    cellValueAndStyle.reset(rows, cell, e, column);
<<<<<<< HEAD
                    // TODO setting thd style-design into extend-prop
                    cellValueAndStyle.setStyleDesign(o, cell, column, getStyleProcessor());
=======
                    if (hasGlobalStyleProcessor) {
                        cellValueAndStyle.setStyleDesign(o, cell, column, getStyleProcessor());
                    }
>>>>>>> 330cd7f5
                }
            }
        } catch (IllegalAccessException | InvocationTargetException e) {
            throw new ExcelWriteException(e);
        }
    }

    /**
     * Call this method to get more data when the data length
     * less than the row-block size until there is no more data
     * or more than the row limit
     */
    protected void append() {
        int rbs = getRowBlockSize();
        for (; ; ) {
            List<T> list = more();
            // No more data
            if (list == null || list.isEmpty()) {
                eof = shouldClose = true;
                break;
            }
            // The first getting
            if (data == null) {
                setData(list);

                if (list.size() < rbs) continue;
                else break;
            }
            compact();
            data.addAll(list);
            start = 0;
            end = data.size();
            // Split worksheet
            if (end >= rbs) {
                paging();
                break;
            }
        }
    }

    private void compact() {
        // Copy the remaining data to a temporary array
        int size = left();
        if (start > 0 && size > 0) {
            // append and resize
            List<T> last = new ArrayList<>(size);
            last.addAll(data.subList(start, end));
            data.clear();
            data.addAll(last);
        } else if (start > 0) data.clear();
    }

    // Returns the reflect <T> type
    protected Class<?> getTClass() {
        Class<?> clazz = null;
        if (getClass().getGenericSuperclass() instanceof ParameterizedType) {
            Type type = ((ParameterizedType) getClass()
                .getGenericSuperclass()).getActualTypeArguments()[0];
            if (type instanceof Class) {
                clazz = (Class) type;
            }
        }
        if (clazz == null) {
            T o = getFirst();
            if (o == null) return null;
            clazz = o.getClass();
        }
        return clazz;
    }

    /**
     * Get the first object of the object array witch is not NULL,
     * reflect all declared fields, and then do the following steps
     * <p>
     * step 1. If the method has {@link ExcelColumn} annotation, the value of
     * this annotation is used as the column name.
     * <p>
     * step 2. If the {@link ExcelColumn} annotation has no value or empty value,
     * the field name is used as the column name.
     * <p>
     * step 3. If the field has {@link ExcelColumn} annotation, the value of
     * this annotation is used as the column name.
     * <p>
     * step 4. Skip this Field if it has a {@link IgnoreExport} annotation,
     * or the field which has not {@link ExcelColumn} annotation.
     * <p>
     * The column order is the same as the order in declared fields.
     *
     * @return the column array length
     */
    protected int init() {
        Class<?> clazz = getTClass();
        if (clazz == null) return 0;

        Map<String, Method> tmp = new HashMap<>();
        try {
            PropertyDescriptor[] propertyDescriptors = Introspector.getBeanInfo(clazz, Object.class)
                    .getPropertyDescriptors();
            for (PropertyDescriptor pd : propertyDescriptors) {
                Method method = pd.getReadMethod();
                if (method != null) tmp.put(pd.getName(), method);
            }
        } catch (IntrospectionException e) {
            LOGGER.warn("Get class {} methods failed.", clazz);
        }

        Field[] declaredFields = listDeclaredFields(clazz, c -> !ignoreColumn(c));

        boolean forceExport = this.forceExport == 1;

        if (!hasHeaderColumns()) {
            // Get ExcelColumn annotation method
            List<org.ttzero.excel.entity.Column> list = new ArrayList<>(declaredFields.length);

            for (int i = 0; i < declaredFields.length; i++) {
                Field field = declaredFields[i];
                field.setAccessible(true);
                String gs = field.getName();

                // Ignore annotation on read method
                Method method = tmp.get(gs);
                if (method != null) {
                    // Filter all ignore column
                    if (ignoreColumn(method)) {
                        declaredFields[i] = null;
                        continue;
                    }

                    EntryColumn column = createColumn(method);
                    // Force export
                    if (column == null && forceExport) {
                        column = new EntryColumn(gs, EMPTY, false);
                    }
                    if (column != null) {
                        EntryColumn tail = column.tail != null ? (EntryColumn) column.tail : column;
                        tail.method = method;
                        tail.field = field;
                        tail.clazz = method.getReturnType();
                        tail.key = gs;
                        if (isEmpty(tail.name)) {
                            tail.name = gs;
                        }
                        list.add(column);

                        // Attach header style
                        buildHeaderStyle(method, field, tail);
                        // Attach header comment
                        buildHeaderComment(method, field, tail);
                        continue;
                    }
                }

                EntryColumn column = createColumn(field);
                // Force export
                if (column == null && forceExport) {
                    column = new EntryColumn(gs, EMPTY, false);
                }
                if (column != null) {
                    list.add(column);
                    EntryColumn tail = column.tail != null ? (EntryColumn) column.tail : column;
                    tail.field = field;
                    tail.key = gs;
                    if (isEmpty(tail.name)) {
                        tail.name = gs;
                    }
                    if (method != null) {
                        tail.clazz = method.getReturnType();
                        tail.method = method;
                    } else tail.clazz = field.getType();

                    // Attach header style
                    buildHeaderStyle(method, field, tail);
                    // Attach header comment
                    buildHeaderComment(method, field, tail);
                }
            }

            // Attach some custom column
            List<org.ttzero.excel.entity.Column> attachList = attachOtherColumn(tmp, clazz);
            if (attachList != null) list.addAll(attachList);

            // No column to write
            if (list.isEmpty()) {
                headerReady = eof = shouldClose = true;
                this.end = 0;
                LOGGER.warn("Class [{}] do not contains properties to export.", clazz);
                return 0;
            }
            columns = new org.ttzero.excel.entity.Column[list.size()];
            list.toArray(columns);
        } else {
            Method[] others = filterOthersMethodsCanExport(tmp, clazz);
            Map<String, Method> otherMap = new HashMap<>();
            for (Method m : others) {
                ExcelColumn ec = m.getAnnotation(ExcelColumn.class);
                if (ec != null && StringUtil.isNotEmpty(ec.value())) {
                    otherMap.put(ec.value(), m);
                }
                otherMap.put(m.getName(), m);
            }
            for (int i = 0; i < columns.length; i++) {
                org.ttzero.excel.entity.Column hc = new EntryColumn(columns[i]);
                columns[i] = hc;
                if (hc.tail != null) {
                    hc = hc.tail;
                }
                EntryColumn ec = (EntryColumn) hc;
                Method method = tmp.get(hc.key);
                if (method != null) {
                    method.setAccessible(true);
                    ec.method = method;
                } else if ((method = otherMap.get(hc.key)) != null) {
                    method.setAccessible(true);
                    ec.method = method;
                }

                for (Field field : declaredFields) {
                    if (field.getName().equals(hc.key)) {
                        field.setAccessible(true);
                        ec.field = field;
                        break;
                    }
                }

                if (method == null && ec.field == null) {
                    LOGGER.warn("Column [" + hc.getName() + "(" + hc.key + ")"
                            + "] not declare in class " + clazz);
                    hc.ignoreValue();
                } else if (hc.getClazz() == null) {
                    hc.setClazz(ec.method != null ? ec.method.getReturnType() : ec.field.getType());
                }

                // Attach header style
                if (hc.getHeaderStyleIndex() == -1) {
                    buildHeaderStyle(method, ec.field, hc);
                }
                // Attach header comment
                if (hc.headerComment == null) {
                    buildHeaderComment(method, ec.field, hc);
                }
            }
        }

        // Merge Header Style defined on Entry Class
        mergeGlobalSetting(clazz);

        return columns.length;
    }

    /**
     * Create column from {@link ExcelColumn} annotation
     * <p>
     * Override the method to extend custom comments
     *
     * @param ao {@link AccessibleObject} witch defined the {@code ExcelColumn} annotation
<<<<<<< HEAD
     * @return the Worksheet's {@link EntryColumn} information
=======
     * @return the Worksheet's {@link org.ttzero.excel.entity.Column} information
>>>>>>> 330cd7f5
     */
    protected EntryColumn createColumn(AccessibleObject ao) {
        // Filter all ignore column
        if (ignoreColumn(ao)) return null;

        ao.setAccessible(true);
        // Style Design
        StyleProcessor<?> sp = getDesignStyle(ao.getAnnotation(StyleDesign.class));

        // Support multi header columns
        ExcelColumns cs = ao.getAnnotation(ExcelColumns.class);
        if (cs != null) {
            ExcelColumn[] ecs = cs.value();
            EntryColumn root = null;
            for (ExcelColumn ec : ecs) {
                EntryColumn column = createColumnByAnnotation(ec);
                if (sp != null) {
                    column.styleProcessor = sp;
                }
                if (root == null) {
                    root = column;
                } else {
                    root.addSubColumn(column);
                }
            }
            return root;
        }
        // Single header column
        ExcelColumn ec = ao.getAnnotation(ExcelColumn.class);
        if (ec != null) {
            EntryColumn column = createColumnByAnnotation(ec);
            if (sp != null) {
                column.styleProcessor = sp;
            }
            return column;
        }
        return null;
    }

    /**
     * Create column by {@code ExcelColumn} annotation
     *
     * @param ec {@code ExcelColumn} annotation
     * @return {@link org.ttzero.excel.entity.Column} or null if annotation is null
     */
    protected EntryColumn createColumnByAnnotation(ExcelColumn ec) {
        if (ec == null) return null;
        EntryColumn column = new EntryColumn(ec.value(), EMPTY, ec.share());
        // Number format
        if (isNotEmpty(ec.format())) {
            column.setNumFmt(ec.format());
        }
        // Wrap
        column.setWrapText(ec.wrapText());
        // Column index
        if (ec.colIndex() > -1) {
            column.colIndex = ec.colIndex();
        }
        // Comment
        HeaderComment comment = ec.comment();
        if ((isNotEmpty(comment.value()) || isNotEmpty(comment.title()))) {
            column.headerComment = new Comment(comment.title(), comment.value());
        }
        return column;
    }

    /**
     * Build header style
     *
     * @param main the getter method
     * @param sub the defined field
     * @param column the header column
     */
    protected void buildHeaderStyle(AccessibleObject main, AccessibleObject sub, org.ttzero.excel.entity.Column column) {
        HeaderStyle hs = null;
        if (main != null) {
            hs = main.getAnnotation(HeaderStyle.class);
        }
        if (hs == null && sub != null) {
            hs = sub.getAnnotation(HeaderStyle.class);
        }
        if (hs != null) {
            column.setHeaderStyle(this.buildHeadStyle(hs.fontColor(), hs.fillFgColor()));
        }
    }

    /**
     * Build header comment
     *
     * @param main the getter method
     * @param sub the defined field
     * @param column the header column
     */
    protected void buildHeaderComment(AccessibleObject main, AccessibleObject sub, org.ttzero.excel.entity.Column column) {
        HeaderComment comment = null;
        if (main != null) {
            comment = main.getAnnotation(HeaderComment.class);
            if (comment == null) {
                ExcelColumn ec = main.getAnnotation(ExcelColumn.class);
                if (ec != null) comment = ec.comment();
            }
        }
        if (comment == null && sub != null) {
            comment = sub.getAnnotation(HeaderComment.class);
            if (comment == null) {
                ExcelColumn ec = sub.getAnnotation(ExcelColumn.class);
                if (ec != null) comment = ec.comment();
            }
        }
        if (comment != null && (isNotEmpty(comment.value()) || isNotEmpty(comment.title()))) {
            column.headerComment = new Comment(comment.title(), comment.value());
        }
    }

    /**
     * Merge Header Style defined on Entry Class
     *
     * @param clazz  Class of &lt;T&gt;
     */
    protected void mergeGlobalSetting(Class<?> clazz) {
        HeaderStyle headerStyle = clazz.getDeclaredAnnotation(HeaderStyle.class);
        int style = 0;
        if (headerStyle != null) {
            style = buildHeadStyle(headerStyle.fontColor(), headerStyle.fillFgColor());
        }
        for (org.ttzero.excel.entity.Column column : columns) {
            if (style > 0 && column.getHeaderStyleIndex() == -1)
                column.setHeaderStyle(style);
        }

        // Parse the global style processor
        if (styleProcessor == null) {
            @SuppressWarnings({"unchecked", "retype"})
            StyleProcessor<T> styleProcessor = (StyleProcessor<T>) getDesignStyle(clazz.getDeclaredAnnotation(StyleDesign.class));
            if (styleProcessor != null) setStyleProcessor(styleProcessor);
        }

        // Freeze panes
        attachFreezePanes(clazz);
    }

    /**
     * Set custom styleProcessor for declarations on Entry Class
     *
     * @param styleDesign {@link StyleDesign}
     * @return a style processor
     */
    protected StyleProcessor<?> getDesignStyle(StyleDesign styleDesign) {
        if (styleDesign != null && !StyleProcessor.None.class.isAssignableFrom(styleDesign.using())) {
            try {
                return styleDesign.using().newInstance();
            } catch (InstantiationException | IllegalAccessException e) {
                LOGGER.warn("Construct {} error occur, it will be ignore.", styleDesign.using(), e);
            }
        }
        return null;
    }

    /**
     * Ignore some columns, override this method to add custom filtering
     *
     * @param ao {@code Method} or {@code Field}
     * @return true if ignore current column
     */
    protected boolean ignoreColumn(AccessibleObject ao) {
        return ao.getAnnotation(IgnoreExport.class) != null;
    }

    /**
     * Attach some custom columns
     *
     * @param existsMethodMapper all exists method collection by default
     * @param clazz Class of &lt;T&gt;
     * @return list of {@link org.ttzero.excel.entity.Column} or null if no more columns to attach
     */
    protected List<org.ttzero.excel.entity.Column> attachOtherColumn(Map<String, Method> existsMethodMapper, Class<?> clazz) {
        // Collect the method which has ExcelColumn annotation
        Method[] readMethods = filterOthersMethodsCanExport(existsMethodMapper, clazz);

        if (readMethods != null) {
            Set<Method> existsMethods = new HashSet<>(existsMethodMapper.values());
            List<org.ttzero.excel.entity.Column> list = new ArrayList<>();
            for (Method method : readMethods) {
                // Exclusions exists
                if (existsMethods.contains(method)) continue;
                EntryColumn column = createColumn(method);
                if (column != null) {
                    list.add(column);
                    EntryColumn tail = column.tail != null ? (EntryColumn) column.tail : column;
                    tail.method = method;
                    tail.clazz = method.getReturnType();
                    tail.key = method.getName();
                    if (isEmpty(tail.name)) {
                        tail.name = method.getName();
                    }

                    // Attach header style
                    buildHeaderStyle(method, null, tail);
                    // Attach header comment
                    buildHeaderComment(method, null, tail);
                }
            }
            return list;
        }
        return null; // No more columns
    }

    /**
     * Returns the header column info
     *
     * @return array of column
     */
    @Override
    protected org.ttzero.excel.entity.Column[] getHeaderColumns() {
        if (!headerReady) {
            // create header columns
            int size = init();
            if (size <= 0) {
                columns = new org.ttzero.excel.entity.Column[0];
            }
        }
        return columns;
    }

    /**
     * Returns the end index of row-block
     *
     * @return the end index
     */
    protected int getEndIndex() {
        int blockSize = getRowBlockSize(), rowLimit = getRowLimit();
        if (rows + blockSize > rowLimit) {
            blockSize = rowLimit - rows;
        }
        int end = start + blockSize;
        return Math.min(end, this.end);
    }

    /**
     * Returns total rows in this worksheet
     *
     * @return -1 if unknown or uncertain
     */
    @Override
    public int size() {
        return !shouldClose ? size : -1;
    }

    /**
     * Returns left data in array to be write
     *
     * @return the left number
     */
    protected int left() {
        return end - start;
    }

    /**
     * Split worksheet data
     */
    @Override
    protected void paging() {
        int len = dataSize(), limit = getRowLimit();
        // paging
        if (len + rows > limit) {
            // Reset current index
            end = limit - rows + start;
            shouldClose = false;
            eof = true;
            size = limit;

            int n = id;
            for (int i = end; i < len; ) {
                @SuppressWarnings("unchecked")
                ListSheet<T> copy = getClass().cast(clone());
                copy.start = i;
                copy.end = (i = Math.min(i + limit, len));
                copy.size = copy.end - copy.start;
                copy.eof = copy.size == limit;
                workbook.insertSheet(n++, copy);
            }
            // Close on the last copy worksheet
            workbook.getSheetAt(n - 1).shouldClose = true;
        } else {
            end = len;
            size += len;
        }
    }

    /**
     * Returns total data size before split
     *
     * @return the total size
     */
    public int dataSize() {
        return data != null ? data.size() : 0;
    }

    /**
     * This method is used for the worksheet to get the data.
     * This is a data source independent method. You can get data
     * from any data source. Since this method is stateless, you
     * should manage paging or other information in your custom Sheet.
     * <p>
     * The more data you get each time, the faster write speed. You
     * should minimize the database query or network request, but the
     * excessive data will put pressure on the memory. Please balance
     * this value between the speed and memory. You can refer to {@code 2^8 ~ 2^10}
     * <p>
     * This method is blocked
     *
     * @return The data output to the worksheet, if a null or empty
     * ArrayList returned, mean that the current worksheet is finished written.
     */
    protected List<T> more() {
        return null;
    }

    /**
     * Parse and attach freeze info
     *
     * @param clazz Class of &lt;T&gt;
     */
    protected void attachFreezePanes(Class<?> clazz) {
        // Annotation setting has lower priority than setting method
        if (getExtPropValue(Const.ExtendPropertyKey.FREEZE) != null) {
            return;
        }
        FreezePanes panes = clazz.getAnnotation(FreezePanes.class);
        if (panes == null) {
            return;
        }

        // Validity check
        if (panes.topRow() < 0 || panes.firstColumn() < 0) {
            throw new IllegalArgumentException("negative number occur.");
        }

        // Zero means unfreeze
        if ((panes.topRow() | panes.firstColumn()) == 0) {
            return;
        }

        // Put value into extend properties
        putExtProp(Const.ExtendPropertyKey.FREEZE, Panes.of(panes.topRow(), panes.firstColumn()));
    }

    /**
     * Filter methods that need to be exported
     *
     * @param existsMethodMapper all exists method collection by default
     * @param clazz Class of &lt;T&gt;
     * @return All Read-Method witch can be export
     */
    protected Method[] filterOthersMethodsCanExport(Map<String, Method> existsMethodMapper, Class<?> clazz) {
        // Collect the method which has ExcelColumn annotation
        Method[] readMethods = null;
        try {
            Collection<Method> values = existsMethodMapper.values();
            readMethods = listReadMethods(clazz, method -> method.getAnnotation(ExcelColumn.class) != null
                && method.getAnnotation(IgnoreExport.class) == null && !values.contains(method));
        } catch (IntrospectionException e) {
            // Ignore
        }
        return readMethods;
    }

    public static class EntryColumn extends org.ttzero.excel.entity.Column {
        public Method method;
        public Field field;

        public EntryColumn() {
            super();
        }
        public EntryColumn(String name) {
            super();
            this.name = name;
        }
        public EntryColumn(String name, Class<?> clazz) {
            super(name, clazz);
        }

        public EntryColumn(String name, String key) {
            super(name, key);
        }

        public EntryColumn(String name, String key, Class<?> clazz) {
            super(name, key, clazz);
        }

        public EntryColumn(String name, Class<?> clazz, ConversionProcessor processor) {
            super(name, clazz, processor);
        }

        public EntryColumn(String name, String key, ConversionProcessor processor) {
            super(name, key, processor);
        }

        public EntryColumn(String name, Class<?> clazz, boolean share) {
            super(name, clazz, share);
        }

        public EntryColumn(String name, String key, boolean share) {
            super(name, key, share);
        }

        public EntryColumn(String name, Class<?> clazz, ConversionProcessor processor, boolean share) {
            super(name, clazz, processor, share);
        }

        public EntryColumn(String name, String key, Class<?> clazz, ConversionProcessor processor) {
            super(name, key, clazz, processor);
        }

        public EntryColumn(String name, String key, ConversionProcessor processor, boolean share) {
            super(name, key, processor, share);
        }

        public EntryColumn(String name, Class<?> clazz, int cellStyle) {
            super(name, clazz, cellStyle);
        }

        public EntryColumn(String name, String key, int cellStyle) {
            super(name, key, cellStyle);
        }

        public EntryColumn(String name, Class<?> clazz, int cellStyle, boolean share) {
            super(name, clazz, cellStyle, share);
        }

        public EntryColumn(String name, String key, int cellStyle, boolean share) {
            super(name, key, cellStyle, share);
        }

        public EntryColumn(org.ttzero.excel.entity.Column other) {
            this.key = other.key;
            this.name = other.name;
            this.clazz = other.clazz;
            this.share = other.share;
            this.processor = other.processor;
            this.styleProcessor = other.styleProcessor;
            this.width = other.width;
            this.o = other.o;
            this.styles = other.styles;
            this.headerComment = other.headerComment;
            this.numFmt = other.numFmt;
            this.ignoreValue = other.ignoreValue;
            this.wrapText = other.wrapText;
            this.colIndex = other.colIndex;
            if (other.cellStyle != null) setCellStyle(other.cellStyle);
            if (other.headerStyle != null) setHeaderStyle(other.headerStyle);
            if (other.next != null) {
                addSubColumn(new EntryColumn(other.next));
            }
        }

        public Method getMethod() {
            return method;
        }

        public Field getField() {
            return field;
        }
    }
}<|MERGE_RESOLUTION|>--- conflicted
+++ resolved
@@ -301,14 +301,9 @@
                     else e = o;
 
                     cellValueAndStyle.reset(rows, cell, e, column);
-<<<<<<< HEAD
-                    // TODO setting thd style-design into extend-prop
-                    cellValueAndStyle.setStyleDesign(o, cell, column, getStyleProcessor());
-=======
                     if (hasGlobalStyleProcessor) {
                         cellValueAndStyle.setStyleDesign(o, cell, column, getStyleProcessor());
                     }
->>>>>>> 330cd7f5
                 }
             }
         } catch (IllegalAccessException | InvocationTargetException e) {
@@ -564,11 +559,7 @@
      * Override the method to extend custom comments
      *
      * @param ao {@link AccessibleObject} witch defined the {@code ExcelColumn} annotation
-<<<<<<< HEAD
      * @return the Worksheet's {@link EntryColumn} information
-=======
-     * @return the Worksheet's {@link org.ttzero.excel.entity.Column} information
->>>>>>> 330cd7f5
      */
     protected EntryColumn createColumn(AccessibleObject ao) {
         // Filter all ignore column
