/*
 * Copyright (c) 2017-2018, guanquan.wang@yandex.com All Rights Reserved.
 *
 * Licensed under the Apache License, Version 2.0 (the "License");
 * you may not use this file except in compliance with the License.
 * You may obtain a copy of the License at
 *
 *     http://www.apache.org/licenses/LICENSE-2.0
 *
 * Unless required by applicable law or agreed to in writing, software
 * distributed under the License is distributed on an "AS IS" BASIS,
 * WITHOUT WARRANTIES OR CONDITIONS OF ANY KIND, either express or implied.
 * See the License for the specific language governing permissions and
 * limitations under the License.
 */

package org.ttzero.excel.entity;

import org.ttzero.excel.annotation.ExcelColumn;
import org.ttzero.excel.annotation.FreezePanes;
import org.ttzero.excel.annotation.HeaderComment;
import org.ttzero.excel.annotation.HeaderStyle;
import org.ttzero.excel.annotation.IgnoreExport;
import org.ttzero.excel.annotation.StyleDesign;
import org.ttzero.excel.manager.Const;
import org.ttzero.excel.processor.ConversionProcessor;
import org.ttzero.excel.processor.StyleProcessor;
import org.ttzero.excel.reader.Cell;
import org.ttzero.excel.util.StringUtil;

import java.beans.IntrospectionException;
import java.beans.Introspector;
import java.beans.PropertyDescriptor;
import java.io.IOException;
import java.lang.reflect.AccessibleObject;
import java.lang.reflect.Field;
import java.lang.reflect.InvocationTargetException;
import java.lang.reflect.Method;
import java.lang.reflect.ParameterizedType;
import java.lang.reflect.Type;
import java.util.ArrayList;
import java.util.Collection;
import java.util.HashMap;
import java.util.HashSet;
import java.util.List;
import java.util.Map;
import java.util.Set;

import static org.ttzero.excel.util.ReflectUtil.listDeclaredFields;
import static org.ttzero.excel.util.ReflectUtil.listReadMethods;
import static org.ttzero.excel.util.StringUtil.EMPTY;
import static org.ttzero.excel.util.StringUtil.isEmpty;
import static org.ttzero.excel.util.StringUtil.isNotEmpty;

/**
 * List is the most important data source, you can pass all
 * the data at a time, or customize the worksheet to extends
 * the {@code ListSheet}, and then override the {@link #more}
 * method to achieve segmented loading of data. The {@link #more}
 * method returns NULL or an empty array to complete the current
 * worksheet write
 *
 * @see ListMapSheet
 *
 * @author guanquan.wang at 2018-01-26 14:48
 */
public class ListSheet<T> extends Sheet {
    protected List<T> data;
    protected int start, end;
    protected boolean eof;
    private int size;

    /**
     * The row styleProcessor
     */
    protected StyleProcessor<T> styleProcessor;

    /**
     * Setting a row style processor
     *
     * @param styleProcessor a row style processor
     * @return current worksheet
     */
    public Sheet setStyleProcessor(StyleProcessor<T> styleProcessor) {
        this.styleProcessor = styleProcessor;
        putExtProp(Const.ExtendPropertyKey.STYLE_DESIGN, styleProcessor);
        return this;
    }

    /**
     * Returns the row style processor
     *
     * @return {@link StyleProcessor}
     */
    public StyleProcessor<T> getStyleProcessor() {
        return this.styleProcessor;
    }


    /**
     * Constructor worksheet
     */
    public ListSheet() {
        super();
    }

    /**
     * Constructor worksheet
     *
     * @param name the worksheet name
     */
    public ListSheet(String name) {
        super(name);
    }

    /**
     * Constructor worksheet
     *
     * @param name    the worksheet name
     * @param columns the header info
     */
    public ListSheet(String name, final org.ttzero.excel.entity.Column... columns) {
        super(name, columns);
    }

    /**
     * Constructor worksheet
     *
     * @param name      the worksheet name
     * @param waterMark the water mark
     * @param columns   the header info
     */
    public ListSheet(String name, WaterMark waterMark, final org.ttzero.excel.entity.Column... columns) {
        super(name, waterMark, columns);
    }

    /**
     * Constructor worksheet
     *
     * @param data the worksheet's body data
     */
    public ListSheet(List<T> data) {
        this(null, data);
    }

    /**
     * Constructor worksheet
     *
     * @param name the worksheet name
     * @param data the worksheet's body data
     */
    public ListSheet(String name, List<T> data) {
        super(name);
        setData(data);
    }


    /**
     * Constructor worksheet
     *
     * @param data    the worksheet's body data
     * @param columns the header info
     */
    public ListSheet(List<T> data, final org.ttzero.excel.entity.Column... columns) {
        this(null, data, columns);
    }

    /**
     * Constructor worksheet
     *
     * @param name    the worksheet name
     * @param data    the worksheet's body data
     * @param columns the header info
     */
    public ListSheet(String name, List<T> data, final org.ttzero.excel.entity.Column... columns) {
        this(name, data, null, columns);
    }

    /**
     * Constructor worksheet
     *
     * @param data      the worksheet's body data
     * @param waterMark the water mark
     * @param columns   the header info
     */
    public ListSheet(List<T> data, WaterMark waterMark, final org.ttzero.excel.entity.Column... columns) {
        this(null, data, waterMark, columns);
    }

    /**
     * Constructor worksheet
     *
     * @param name      the worksheet name
     * @param data      the worksheet's body data
     * @param waterMark the water mark
     * @param columns   the header info
     */
    public ListSheet(String name, List<T> data, WaterMark waterMark, final org.ttzero.excel.entity.Column... columns) {
        super(name, waterMark, columns);
        setData(data);
    }

    /**
     * Setting the worksheet data
     *
     * @param data the body data
     * @return worksheet
     */
    public ListSheet<T> setData(final List<T> data) {
        this.data = data;
        if (!headerReady && workbook != null) {
            getAndSortHeaderColumns();
        }
        // Has data and worksheet can write
        // Paging in advance
        if (data != null && sheetWriter != null) {
            paging();
        }
        return this;
    }

    /**
     * Returns the first not null object
     *
     * @return the object
     */
    protected T getFirst() {
        if (data == null || data.isEmpty()) return null;
        T first = data.get(start);
        if (first != null) return first;
        int i = start + 1;
        do {
            first = data.get(i++);
        } while (first == null);
        return first;
    }

    /**
     * Release resources
     *
     * @throws IOException if I/O error occur
     */
    @Override
    public void close() throws IOException {
        // Maybe there has more data
        if (!eof && rows >= getRowLimit()) {
            List<T> list = more();
            if (list != null && !list.isEmpty()) {
                compact();
                data.addAll(list);
                @SuppressWarnings("unchecked")
                ListSheet<T> copy = getClass().cast(clone());
                copy.start = 0;
                copy.end = list.size();
                workbook.insertSheet(id, copy);
                // Do not close current worksheet
                shouldClose = false;
            }
        }
        if (shouldClose && data != null) {
            // Some Collection not support #remove
//            data.clear();
            data = null;
        }
        super.close();
    }


    /**
     * Reset the row-block data
     */
    @Override
    protected void resetBlockData() {
        if (!eof && left() < getRowBlockSize()) {
            append();
        }

        // Find the end index of row-block
        int end = getEndIndex(), len = columns.length;
        boolean hasGlobalStyleProcessor = (extPropMark & 2) == 2;
        try {
            for (; start < end; rows++, start++) {
                Row row = rowBlock.next();
                row.index = rows;
                Cell[] cells = row.realloc(len);
                T o = data.get(start);
                for (int i = 0; i < len; i++) {
                    // Clear cells
                    Cell cell = cells[i];
                    cell.clear();

                    Object e;
                    EntryColumn column = (EntryColumn) columns[i];
                    if (column.isIgnoreValue())
                        e = null;
                    else if (column.getMethod() != null)
                        e = column.getMethod().invoke(o);
                    else if (column.getField() != null)
                        e = column.getField().get(o);
                    else e = o;

                    cellValueAndStyle.reset(rows, cell, e, column);
                    if (hasGlobalStyleProcessor) {
                        cellValueAndStyle.setStyleDesign(o, cell, column, getStyleProcessor());
                    }
                }
            }
        } catch (IllegalAccessException | InvocationTargetException e) {
            throw new ExcelWriteException(e);
        }
    }

    /**
     * Call this method to get more data when the data length
     * less than the row-block size until there is no more data
     * or more than the row limit
     */
    protected void append() {
        int rbs = getRowBlockSize();
        for (; ; ) {
            List<T> list = more();
            // No more data
            if (list == null || list.isEmpty()) {
                eof = shouldClose = true;
                break;
            }
            // The first getting
            if (data == null) {
                setData(list);

                if (list.size() < rbs) continue;
                else break;
            }
            compact();
            data.addAll(list);
            start = 0;
            end = data.size();
            // Split worksheet
            if (end >= rbs) {
                paging();
                break;
            }
        }
    }

    private void compact() {
        // Copy the remaining data to a temporary array
        int size = left();
        if (start > 0 && size > 0) {
            // append and resize
            List<T> last = new ArrayList<>(size);
            last.addAll(data.subList(start, end));
            data.clear();
            data.addAll(last);
        } else if (start > 0) data.clear();
    }

    // Returns the reflect <T> type
    protected Class<?> getTClass() {
        Class<?> clazz = null;
        if (getClass().getGenericSuperclass() instanceof ParameterizedType) {
            Type type = ((ParameterizedType) getClass()
                .getGenericSuperclass()).getActualTypeArguments()[0];
            if (type instanceof Class) {
                clazz = (Class) type;
            }
        }
        if (clazz == null) {
            T o = getFirst();
            if (o == null) return null;
            clazz = o.getClass();
        }
        return clazz;
    }

    /**
     * Get the first object of the object array witch is not NULL,
     * reflect all declared fields, and then do the following steps
     * <p>
     * step 1. If the method has {@link ExcelColumn} annotation, the value of
     * this annotation is used as the column name.
     * <p>
     * step 2. If the {@link ExcelColumn} annotation has no value or empty value,
     * the field name is used as the column name.
     * <p>
     * step 3. If the field has {@link ExcelColumn} annotation, the value of
     * this annotation is used as the column name.
     * <p>
     * step 4. Skip this Field if it has a {@link IgnoreExport} annotation,
     * or the field which has not {@link ExcelColumn} annotation.
     * <p>
     * The column order is the same as the order in declared fields.
     *
     * @return the column array length
     */
    protected int init() {
        Class<?> clazz = getTClass();
        if (clazz == null) return 0;

        Map<String, Method> tmp = new HashMap<>();
        try {
            PropertyDescriptor[] propertyDescriptors = Introspector.getBeanInfo(clazz, Object.class)
                    .getPropertyDescriptors();
            for (PropertyDescriptor pd : propertyDescriptors) {
                Method method = pd.getReadMethod();
                if (method != null) tmp.put(pd.getName(), method);
            }
        } catch (IntrospectionException e) {
            LOGGER.warn("Get class {} methods failed.", clazz);
        }

        Field[] declaredFields = listDeclaredFields(clazz, c -> !ignoreColumn(c));

        boolean forceExport = this.forceExport == 1;

        if (!hasHeaderColumns()) {
            // Get ExcelColumn annotation method
            List<org.ttzero.excel.entity.Column> list = new ArrayList<>(declaredFields.length);

            for (int i = 0; i < declaredFields.length; i++) {
                Field field = declaredFields[i];
                field.setAccessible(true);
                String gs = field.getName();

                // Ignore annotation on read method
                Method method = tmp.get(gs);
                if (method != null) {
                    // Filter all ignore column
                    if (ignoreColumn(method)) {
                        declaredFields[i] = null;
                        continue;
                    }

                    EntryColumn column = createColumn(method);
                    // Force export
                    if (column == null && forceExport) {
                        column = new EntryColumn(gs, EMPTY, false);
                    }
                    if (column != null) {
                        column.method = method;
                        column.field = field;
                        column.clazz = method.getReturnType();
                        column.key = gs;
                        if (isEmpty(column.name)) {
                            column.name = gs;
                        }
                        list.add(column);

                        // Attach header style
                        buildHeaderStyle(method, field, column);
                        // Attach header comment
                        buildHeaderComment(method, field, column);
                        continue;
                    }
                }

                EntryColumn column = createColumn(field);
                // Force export
                if (column == null && forceExport) {
                    column = new EntryColumn(gs, EMPTY, false);
                }
                if (column != null) {
                    list.add(column);
                    column.field = field;
                    column.key = gs;
                    if (isEmpty(column.name)) {
                        column.name = gs;
                    }
                    if (method != null) {
                        column.clazz = method.getReturnType();
                        column.method = method;
                    } else column.clazz = field.getType();

                    // Attach header style
                    buildHeaderStyle(method, field, column);
                    // Attach header comment
                    buildHeaderComment(method, field, column);
                }
            }

            // Attach some custom column
            List<org.ttzero.excel.entity.Column> attachList = attachOtherColumn(tmp, clazz);
            if (attachList != null) list.addAll(attachList);

            // No column to write
            if (list.isEmpty()) {
                headerReady = eof = shouldClose = true;
                this.end = 0;
                LOGGER.warn("Class [{}] do not contains properties to export.", clazz);
                return 0;
            }
            columns = new org.ttzero.excel.entity.Column[list.size()];
            list.toArray(columns);
        } else {
            Method[] others = filterOthersMethodsCanExport(tmp, clazz);
            Map<String, Method> otherMap = new HashMap<>();
            for (Method m : others) {
                ExcelColumn ec = m.getAnnotation(ExcelColumn.class);
                if (ec != null && StringUtil.isNotEmpty(ec.value())) {
                    otherMap.put(ec.value(), m);
                }
                otherMap.put(m.getName(), m);
            }
            for (int i = 0; i < columns.length; i++) {
                org.ttzero.excel.entity.Column hc = columns[i];
                if (!(hc instanceof EntryColumn)) {
                    hc = new EntryColumn(hc);
                    columns[i] = hc;
                }
                EntryColumn ec = (EntryColumn) hc;
                Method method = tmp.get(hc.key);
                if (method != null) {
                    method.setAccessible(true);
                    ec.method = method;
                } else if ((method = otherMap.get(hc.key)) != null) {
                    method.setAccessible(true);
                    ec.method = method;
                }

                for (Field field : declaredFields) {
                    if (field.getName().equals(hc.key)) {
                        field.setAccessible(true);
                        ec.field = field;
                        break;
                    }
                }

                if (method == null && ec.field == null) {
                    LOGGER.warn("Column [" + hc.getName() + "(" + hc.key + ")"
                            + "] not declare in class " + clazz);
                    hc.ignoreValue();
                } else if (hc.getClazz() == null) {
                    hc.setClazz(ec.method != null ? ec.method.getReturnType() : ec.field.getType());
                }

                // Attach header style
                if (hc.getHeaderStyleIndex() == -1) {
                    buildHeaderStyle(method, ec.field, hc);
                }
                // Attach header comment
                if (hc.headerComment == null) {
                    buildHeaderComment(method, ec.field, hc);
                }
            }
        }

        // Merge Header Style defined on Entry Class
        mergeGlobalSetting(clazz);

        return columns.length;
    }

    /**
     * Create column from {@link ExcelColumn} annotation
     * <p>
     * Override the method to extend custom comments
     *
     * @param ao {@link AccessibleObject} witch defined the {@code ExcelColumn} annotation
     * @return the Worksheet's {@link org.ttzero.excel.entity.Column} information
     */
    protected EntryColumn createColumn(AccessibleObject ao) {
        // Filter all ignore column
        if (ignoreColumn(ao)) return null;

        ao.setAccessible(true);
        ExcelColumn ec = ao.getAnnotation(ExcelColumn.class);
        if (ec != null) {
            EntryColumn column = new EntryColumn(ec.value(), EMPTY, ec.share());
            column.styles = workbook.getStyles();
            // Number format
            if (isNotEmpty(ec.format())) {
                column.setNumFmt(ec.format());
            }
            // Wrap
            column.setWrapText(ec.wrapText());
            // Column index
            if (ec.colIndex() > -1) {
                column.colIndex = ec.colIndex();
            }
            // Style Design
            StyleProcessor<?> sp = getDesignStyle(ao.getAnnotation(StyleDesign.class));
            if (sp != null) {
                column.styleProcessor = sp;
            }
            return column;
        }
        return null;
    }

    /**
     * Build header style
     *
     * @param main the getter method
     * @param sub the defined field
     * @param column the header column
     */
    protected void buildHeaderStyle(AccessibleObject main, AccessibleObject sub, org.ttzero.excel.entity.Column column) {
        HeaderStyle hs = null;
        if (main != null) {
            hs = main.getAnnotation(HeaderStyle.class);
        }
        if (hs == null && sub != null) {
            hs = sub.getAnnotation(HeaderStyle.class);
        }
        if (hs != null) {
            column.setHeaderStyle(this.buildHeadStyle(hs.fontColor(), hs.fillFgColor()));
        }
    }

    /**
     * Build header comment
     *
     * @param main the getter method
     * @param sub the defined field
     * @param column the header column
     */
    protected void buildHeaderComment(AccessibleObject main, AccessibleObject sub, org.ttzero.excel.entity.Column column) {
        HeaderComment comment = null;
        if (main != null) {
            comment = main.getAnnotation(HeaderComment.class);
            if (comment == null) {
                ExcelColumn ec = main.getAnnotation(ExcelColumn.class);
                if (ec != null) comment = ec.comment();
            }
        }
        if (comment == null && sub != null) {
            comment = sub.getAnnotation(HeaderComment.class);
            if (comment == null) {
                ExcelColumn ec = sub.getAnnotation(ExcelColumn.class);
                if (ec != null) comment = ec.comment();
            }
        }
        if (comment != null && (isNotEmpty(comment.value()) || isNotEmpty(comment.title()))) {
            column.headerComment = new Comment(comment.title(), comment.value());
        }
    }

    /**
     * Merge Header Style defined on Entry Class
     *
     * @param clazz  Class of &lt;T&gt;
     */
    protected void mergeGlobalSetting(Class<?> clazz) {
        HeaderStyle headerStyle = clazz.getDeclaredAnnotation(HeaderStyle.class);
        int style = 0;
        if (headerStyle != null) {
            style = buildHeadStyle(headerStyle.fontColor(), headerStyle.fillFgColor());
        }
        for (org.ttzero.excel.entity.Column column : columns) {
            if (style > 0 && column.getHeaderStyleIndex() == -1)
                column.setHeaderStyle(style);
        }

        // Parse the global style processor
        if (styleProcessor == null) {
            @SuppressWarnings({"unchecked", "retype"})
            StyleProcessor<T> styleProcessor = (StyleProcessor<T>) getDesignStyle(clazz.getDeclaredAnnotation(StyleDesign.class));
<<<<<<< HEAD
            this.styleProcessor = styleProcessor;
=======
            if (styleProcessor != null) setStyleProcessor(styleProcessor);
>>>>>>> b690e3de
        }

        // Freeze panes
        attachFreezePanes(clazz);
    }

    /**
     * Set custom styleProcessor for declarations on Entry Class
     *
     * @param styleDesign {@link StyleDesign}
     * @return a style processor
     */
    protected StyleProcessor<?> getDesignStyle(StyleDesign styleDesign) {
        if (styleDesign != null && !StyleProcessor.None.class.isAssignableFrom(styleDesign.using())) {
            try {
                return styleDesign.using().newInstance();
            } catch (InstantiationException | IllegalAccessException e) {
                LOGGER.warn("Construct {} error occur, it will be ignore.", styleDesign.using(), e);
            }
        }
        return null;
    }

    /**
     * Ignore some columns, override this method to add custom filtering
     *
     * @param ao {@code Method} or {@code Field}
     * @return true if ignore current column
     */
    protected boolean ignoreColumn(AccessibleObject ao) {
        return ao.getAnnotation(IgnoreExport.class) != null;
    }

    /**
     * Attach some custom columns
     *
     * @param existsMethodMapper all exists method collection by default
     * @param clazz Class of &lt;T&gt;
     * @return list of {@link org.ttzero.excel.entity.Column} or null if no more columns to attach
     */
    protected List<org.ttzero.excel.entity.Column> attachOtherColumn(Map<String, Method> existsMethodMapper, Class<?> clazz) {
        // Collect the method which has ExcelColumn annotation
        Method[] readMethods = filterOthersMethodsCanExport(existsMethodMapper, clazz);

        if (readMethods != null) {
            Set<Method> existsMethods = new HashSet<>(existsMethodMapper.values());
            List<org.ttzero.excel.entity.Column> list = new ArrayList<>();
            for (Method method : readMethods) {
                // Exclusions exists
                if (existsMethods.contains(method)) continue;
                EntryColumn column = createColumn(method);
                if (column != null) {
                    list.add(column);
                    column.method = method;
                    column.clazz = method.getReturnType();
                    column.key = method.getName();
                    if (isEmpty(column.name)) {
                        column.name = method.getName();
                    }

                    // Attach header style
                    buildHeaderStyle(method, null, column);
                    // Attach header comment
                    buildHeaderComment(method, null, column);
                }
            }
            return list;
        }
        return null; // No more columns
    }

    /**
     * Returns the header column info
     *
     * @return array of column
     */
    @Override
    protected org.ttzero.excel.entity.Column[] getHeaderColumns() {
        if (!headerReady) {
            // create header columns
            int size = init();
            if (size <= 0) {
                columns = new org.ttzero.excel.entity.Column[0];
            }
        }
        return columns;
    }

    /**
     * Returns the end index of row-block
     *
     * @return the end index
     */
    protected int getEndIndex() {
        int blockSize = getRowBlockSize(), rowLimit = getRowLimit();
        if (rows + blockSize > rowLimit) {
            blockSize = rowLimit - rows;
        }
        int end = start + blockSize;
        return Math.min(end, this.end);
    }

    /**
     * Returns total rows in this worksheet
     *
     * @return -1 if unknown or uncertain
     */
    @Override
    public int size() {
        return !shouldClose ? size : -1;
    }

    /**
     * Returns left data in array to be write
     *
     * @return the left number
     */
    protected int left() {
        return end - start;
    }

    /**
     * Split worksheet data
     */
    @Override
    protected void paging() {
        int len = dataSize(), limit = getRowLimit();
        // paging
        if (len + rows > limit) {
            // Reset current index
            end = limit - rows + start;
            shouldClose = false;
            eof = true;
            size = limit;

            int n = id;
            for (int i = end; i < len; ) {
                @SuppressWarnings("unchecked")
                ListSheet<T> copy = getClass().cast(clone());
                copy.start = i;
                copy.end = (i = Math.min(i + limit, len));
                copy.size = copy.end - copy.start;
                copy.eof = copy.size == limit;
                workbook.insertSheet(n++, copy);
            }
            // Close on the last copy worksheet
            workbook.getSheetAt(n - 1).shouldClose = true;
        } else {
            end = len;
            size += len;
        }
    }

    /**
     * Returns total data size before split
     *
     * @return the total size
     */
    public int dataSize() {
        return data != null ? data.size() : 0;
    }

    /**
     * This method is used for the worksheet to get the data.
     * This is a data source independent method. You can get data
     * from any data source. Since this method is stateless, you
     * should manage paging or other information in your custom Sheet.
     * <p>
     * The more data you get each time, the faster write speed. You
     * should minimize the database query or network request, but the
     * excessive data will put pressure on the memory. Please balance
     * this value between the speed and memory. You can refer to {@code 2^8 ~ 2^10}
     * <p>
     * This method is blocked
     *
     * @return The data output to the worksheet, if a null or empty
     * ArrayList returned, mean that the current worksheet is finished written.
     */
    protected List<T> more() {
        return null;
    }

    /**
     * Parse and attach freeze info
     *
     * @param clazz Class of &lt;T&gt;
     */
    protected void attachFreezePanes(Class<?> clazz) {
        // Annotation setting has lower priority than setting method
        if (getExtPropValue(Const.ExtendPropertyKey.FREEZE) != null) {
            return;
        }
        FreezePanes panes = clazz.getAnnotation(FreezePanes.class);
        if (panes == null) {
            return;
        }

        // Validity check
        if (panes.topRow() < 0 || panes.firstColumn() < 0) {
            throw new IllegalArgumentException("negative number occur.");
        }

        // Zero means unfreeze
        if ((panes.topRow() | panes.firstColumn()) == 0) {
            return;
        }

        // Put value into extend properties
        putExtProp(Const.ExtendPropertyKey.FREEZE, Panes.of(panes.topRow(), panes.firstColumn()));
    }

    /**
     * Filter methods that need to be exported
     *
     * @param existsMethodMapper all exists method collection by default
     * @param clazz Class of &lt;T&gt;
     * @return All Read-Method witch can be export
     */
    protected Method[] filterOthersMethodsCanExport(Map<String, Method> existsMethodMapper, Class<?> clazz) {
        // Collect the method which has ExcelColumn annotation
        Method[] readMethods = null;
        try {
            Collection<Method> values = existsMethodMapper.values();
            readMethods = listReadMethods(clazz, method -> method.getAnnotation(ExcelColumn.class) != null
                && method.getAnnotation(IgnoreExport.class) == null && !values.contains(method));
        } catch (IntrospectionException e) {
            // Ignore
        }
        return readMethods;
    }

    public static class EntryColumn extends org.ttzero.excel.entity.Column {
        public Method method;
        public Field field;

        public EntryColumn() { }
        public EntryColumn(String name) {
            this.name = name;
        }
        public EntryColumn(String name, Class<?> clazz) {
            super(name, clazz);
        }

        public EntryColumn(String name, String key) {
            super(name, key);
        }

        public EntryColumn(String name, String key, Class<?> clazz) {
            super(name, key, clazz);
        }

        public EntryColumn(String name, Class<?> clazz, ConversionProcessor processor) {
            super(name, clazz, processor);
        }

        public EntryColumn(String name, String key, ConversionProcessor processor) {
            super(name, key, processor);
        }

        public EntryColumn(String name, Class<?> clazz, boolean share) {
            super(name, clazz, share);
        }

        public EntryColumn(String name, String key, boolean share) {
            super(name, key, share);
        }

        public EntryColumn(String name, Class<?> clazz, ConversionProcessor processor, boolean share) {
            super(name, clazz, processor, share);
        }

        public EntryColumn(String name, String key, Class<?> clazz, ConversionProcessor processor) {
            super(name, key, clazz, processor);
        }

        public EntryColumn(String name, String key, ConversionProcessor processor, boolean share) {
            super(name, key, processor, share);
        }

        public EntryColumn(String name, Class<?> clazz, int cellStyle) {
            super(name, clazz, cellStyle);
        }

        public EntryColumn(String name, String key, int cellStyle) {
            super(name, key, cellStyle);
        }

        public EntryColumn(String name, Class<?> clazz, int cellStyle, boolean share) {
            super(name, clazz, cellStyle, share);
        }

        public EntryColumn(String name, String key, int cellStyle, boolean share) {
            super(name, key, cellStyle, share);
        }

        public EntryColumn(org.ttzero.excel.entity.Column other) {
            this.key = other.key;
            this.name = other.name;
            this.clazz = other.clazz;
            this.share = other.share;
            this.processor = other.processor;
            this.styleProcessor = other.styleProcessor;
            this.width = other.width;
            this.o = other.o;
            this.styles = other.styles;
            this.headerComment = other.headerComment;
            this.numFmt = other.numFmt;
            this.ignoreValue = other.ignoreValue;
            this.wrapText = other.wrapText;
            this.colIndex = other.colIndex;
            if (other.cellStyle != null) setCellStyle(other.cellStyle);
            if (other.headerStyle != null) setHeaderStyle(other.headerStyle);
        }

        public Method getMethod() {
            return method;
        }

        public Field getField() {
            return field;
        }
    }
}<|MERGE_RESOLUTION|>--- conflicted
+++ resolved
@@ -655,11 +655,7 @@
         if (styleProcessor == null) {
             @SuppressWarnings({"unchecked", "retype"})
             StyleProcessor<T> styleProcessor = (StyleProcessor<T>) getDesignStyle(clazz.getDeclaredAnnotation(StyleDesign.class));
-<<<<<<< HEAD
-            this.styleProcessor = styleProcessor;
-=======
             if (styleProcessor != null) setStyleProcessor(styleProcessor);
->>>>>>> b690e3de
         }
 
         // Freeze panes
