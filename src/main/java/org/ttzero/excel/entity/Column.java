/*
 * Copyright (c) 2017-2021, guanquan.wang@yandex.com All Rights Reserved.
 *
 * Licensed under the Apache License, Version 2.0 (the "License");
 * you may not use this file except in compliance with the License.
 * You may obtain a copy of the License at
 *
 *     http://www.apache.org/licenses/LICENSE-2.0
 *
 * Unless required by applicable law or agreed to in writing, software
 * distributed under the License is distributed on an "AS IS" BASIS,
 * WITHOUT WARRANTIES OR CONDITIONS OF ANY KIND, either express or implied.
 * See the License for the specific language governing permissions and
 * limitations under the License.
 */


package org.ttzero.excel.entity;

import org.ttzero.excel.entity.style.Border;
import org.ttzero.excel.entity.style.Fill;
import org.ttzero.excel.entity.style.Font;
import org.ttzero.excel.entity.style.Horizontals;
import org.ttzero.excel.entity.style.NumFmt;
import org.ttzero.excel.entity.style.Styles;
import org.ttzero.excel.entity.style.Verticals;
import org.ttzero.excel.manager.Const;
import org.ttzero.excel.processor.ConversionProcessor;
import org.ttzero.excel.processor.StyleProcessor;

import static org.ttzero.excel.entity.IWorksheetWriter.isBigDecimal;
import static org.ttzero.excel.entity.IWorksheetWriter.isBool;
import static org.ttzero.excel.entity.IWorksheetWriter.isChar;
import static org.ttzero.excel.entity.IWorksheetWriter.isDate;
import static org.ttzero.excel.entity.IWorksheetWriter.isDateTime;
import static org.ttzero.excel.entity.IWorksheetWriter.isDouble;
import static org.ttzero.excel.entity.IWorksheetWriter.isFloat;
import static org.ttzero.excel.entity.IWorksheetWriter.isInt;
import static org.ttzero.excel.entity.IWorksheetWriter.isLocalDate;
import static org.ttzero.excel.entity.IWorksheetWriter.isLocalDateTime;
import static org.ttzero.excel.entity.IWorksheetWriter.isLocalTime;
import static org.ttzero.excel.entity.IWorksheetWriter.isLong;
import static org.ttzero.excel.entity.IWorksheetWriter.isString;
import static org.ttzero.excel.entity.IWorksheetWriter.isTime;
import static org.ttzero.excel.entity.style.Styles.INDEX_BORDER;
import static org.ttzero.excel.entity.style.NumFmt.DATETIME_FORMAT;
import static org.ttzero.excel.entity.style.NumFmt.DATE_FORMAT;
import static org.ttzero.excel.entity.style.NumFmt.TIME_FORMAT;

/**
 * Associated with Worksheet for controlling head style and cache
 * column data types and conversions
 *
 * @author guanquan.wang at 2021-08-29 19:49
 */
public class Column {
    /**
     * The key of Map or field name of entry
     */
    public String key;
    /**
     * The header name
     */
    public String name;
    /**
     * The cell type
     */
    public Class<?> clazz;
    /**
     * The string value is shared
     */
    public boolean share;
    /**
     * The int value conversion
     */
    public ConversionProcessor processor;
    /**
     * The style conversion
     */
    public StyleProcessor styleProcessor;
    /**
     * The style of cell
     */
    public Integer cellStyle;
    /**
     * The style of header
     */
    public Integer headerStyle;
    /**
     * The style index of cell, -1 if not be setting
     */
    private int cellStyleIndex = -1;
    /**
     * The style index of header, -1 if not be setting
     */
    private int headerStyleIndex = -1;
    /**
     * The cell width
     */
    public double width;
    public double o;
    public Styles styles;
    public Comment headerComment, cellComment;
    /**
     * Specify the cell number format
     */
    public NumFmt numFmt;
    /**
     * Only export column name and ignore value
     */
    public boolean ignoreValue;
    /**
     * Wrap text in a cell
     */
    public int wrapText;
    /**
     * Specify the column index
     */
    public int colIndex = -1;
    /**
     * The previous Column point
     *
     * Support multi header columns
     *
     * @since 0.5.1
     */
    public Column prev;
    /**
     * The next Column point
     *
     * Support multi header columns
     *
     * @since 0.5.1
     */
    public Column next;
    /**
     * The tail Column point
     *
     * Support multi header columns
     *
     * @since 0.5.1
     */
    public Column tail;
    /**
     * The real col-Index used to write
     */
    public int realColIndex;
    /**
     * Hidden current column
     * <p>
     * Only set the column to hide, the data will still be written,
     * you can right-click to "un-hide" to display in file
     */
    public boolean hide;

    /**
     * Constructor Column
     */
    public Column() { }

    /**
     * Constructor Column
     *
     * @param name  the column name
     */
    public Column(String name) {
        this.name = name;
    }

    /**
     * Constructor Column
     *
     * @param name  the column name
     * @param clazz the cell type
     */
    public Column(String name, Class<?> clazz) {
        this(name, clazz, true);
    }

    /**
     * Constructor Column
     *
     * @param name the column name
     * @param key  field
     */
    public Column(String name, String key) {
        this(name, key, true);
    }

    /**
     * Constructor Column
     *
     * @param name  the column name
     * @param key   field
     * @param clazz the cell type
     */
    public Column(String name, String key, Class<?> clazz) {
        this(name, key, true);
        this.clazz = clazz;
    }

    /**
     * Constructor Column
     *
     * @param name      the column name
     * @param clazz     the cell type
     * @param processor The int value conversion
     */
    public Column(String name, Class<?> clazz, ConversionProcessor processor) {
        this(name, clazz, processor, true);
    }

    /**
     * Constructor Column
     *
     * @param name      the column name
     * @param key       field
     * @param processor The int value conversion
     */
    public Column(String name, String key, ConversionProcessor processor) {
        this(name, key, processor, true);
    }

    /**
     * Constructor Column
     *
     * @param name  the column name
     * @param clazz the cell type
     * @param share true:shared false:inline string
     */
    public Column(String name, Class<?> clazz, boolean share) {
        this.name = name;
        this.clazz = clazz;
        this.share = share;
    }

    /**
     * Constructor Column
     *
     * @param name  the column name
     * @param key   filed
     * @param share true:shared false:inline string
     */
    public Column(String name, String key, boolean share) {
        this.name = name;
        this.key = key;
        this.share = share;
    }

    /**
     * Constructor Column
     *
     * @param name      the column name
     * @param clazz     the cell type
     * @param processor The int value conversion
     * @param share     true:shared false:inline string
     */
    public Column(String name, Class<?> clazz, ConversionProcessor processor, boolean share) {
        this(name, clazz, share);
        this.processor = processor;
    }

    /**
     * Constructor Column
     *
     * @param name      the column name
     * @param key       field
     * @param clazz     type of cell
     * @param processor The int value conversion
     */
    public Column(String name, String key, Class<?> clazz, ConversionProcessor processor) {
        this(name, key, clazz);
        this.processor = processor;
    }

    /**
     * Constructor Column
     *
     * @param name      the column name
     * @param key       field
     * @param processor The int value conversion
     * @param share     true:shared false:inline string
     */
    public Column(String name, String key, ConversionProcessor processor, boolean share) {
        this(name, key, share);
        this.processor = processor;
    }

    /**
     * Constructor Column
     *
     * @param name      the column name
     * @param clazz     the cell type
     * @param cellStyle the style of cell
     */
    public Column(String name, Class<?> clazz, int cellStyle) {
        this(name, clazz, cellStyle, true);
    }

    /**
     * Constructor Column
     *
     * @param name      the column name
     * @param key       field
     * @param cellStyle the style of cell
     */
    public Column(String name, String key, int cellStyle) {
        this(name, key, cellStyle, true);
    }

    /**
     * Constructor Column
     *
     * @param name      the column name
     * @param clazz     the cell type
     * @param cellStyle the style of cell
     * @param share     true:shared false:inline string
     */
    public Column(String name, Class<?> clazz, int cellStyle, boolean share) {
        this(name, clazz, share);
        this.cellStyle = cellStyle;
    }

    /**
     * Constructor Column
     *
     * @param name      the column name
     * @param key       field
     * @param cellStyle the style of cell
     * @param share     true:shared false:inline string
     */
    public Column(String name, String key, int cellStyle, boolean share) {
        this(name, key, share);
        this.cellStyle = cellStyle;
    }

    /**
     * Setting the cell's width
     *
     * @param width the width value
     * @return the {@link Column}
     */
    public Column setWidth(double width) {
        if (width < 0.00000001) {
            throw new ExcelWriteException("Width " + width + " less than 0.");
        }
        this.width = width;
        return this;
    }

    /**
     * Setting the cell is shared
     *
     * @return true:shared false:inline string
     */
    public boolean isShare() {
        return share;
    }

    /**
     * Returns the column name
     *
     * @return the column name
     */
    public String getName() {
        return name;
    }

    /**
     * Setting the column name
     *
     * @param name the column name
     * @return the {@link Column}
     */
    public Column setName(String name) {
        this.name = name;
        return this;
    }

    /**
     * Returns the cell type
     *
     * @return the cell type
     */
    public Class<?> getClazz() {
        return clazz;
    }

    /**
     * Setting the cell type
     *
     * @param clazz the cell type
     * @return the {@link Column}
     */
    public Column setClazz(Class<?> clazz) {
        this.clazz = clazz;
        return this;
    }

    /**
     * Setting the int value conversion
     *
     * @param processor The int value conversion
     * @return the {@link Column}
     */
    public Column setProcessor(ConversionProcessor processor) {
        this.processor = processor;
        return this;
    }

    /**
     * Setting the style conversion
     *
     * @param styleProcessor The style conversion
     * @return the {@link Column}
     */
    public Column setStyleProcessor(StyleProcessor styleProcessor) {
        this.styleProcessor = styleProcessor;
        return this;
    }

    /**
     * Returns the width of cell
     *
     * @return the cell width
     */
    public double getWidth() {
        return width;
    }

    /**
     * Setting the cell's style
     *
     * @param cellStyle the styles value
     * @return the {@link Column}
     */
    public Column setCellStyle(int cellStyle) {
        this.cellStyle = cellStyle;
        if (styles != null) this.cellStyleIndex = styles.of(cellStyle);
        return this;
    }

    /**
     * Setting the header's style
     *
     * @param headerStyle the styles value
     * @return the {@link Column}
     */
    public Column setHeaderStyle(int headerStyle) {
        this.headerStyle = headerStyle;
        if (styles != null) this.headerStyleIndex = styles.of(headerStyle);
        return this;
    }

    /**
     * Settings the x-axis of column in row
     *
     * @param colIndex column index (zero base)
     * @return the {@link Column}
     */
    public Column setColIndex(int colIndex) {
        this.colIndex = colIndex;
        return this;
    }

    /**
     * Returns the style index of cell, -1 if not be setting
     *
     * @return index of style
     */
    public int getCellStyleIndex() {
        return cellStyleIndex >= 0 ? cellStyleIndex : (cellStyleIndex = styles != null && cellStyle != null ? styles.of(cellStyle) : -1);
    }

    /**
     * Returns the header style index of cell, -1 if not be setting
     *
     * @return index of style
     */
    public int getHeaderStyleIndex() {
        return headerStyleIndex >= 0 ? headerStyleIndex : (headerStyleIndex = styles != null && headerStyle != null ? styles.of(headerStyle) : -1);
    }

    /**
     * Returns the default horizontal style
     * the Date, Character, Bool has center value, the
     * Numeric has right value, otherwise left value
     *
     * @return the horizontal value
     */
    int defaultHorizontal() {
        int horizontal;
        if (isDate(clazz) || isDateTime(clazz)
                || isLocalDate(clazz) || isLocalDateTime(clazz)
                || isTime(clazz) || isLocalTime(clazz)
                || isChar(clazz) || isBool(clazz)) {
            horizontal = Horizontals.CENTER;
        } else if (isInt(clazz) || isLong(clazz)
                || isFloat(clazz) || isDouble(clazz)
                || isBigDecimal(clazz)) {
            horizontal = Horizontals.RIGHT;
        } else {
            horizontal = Horizontals.LEFT;
        }
        return horizontal;
    }

    /**
     * Setting the cell styles
     *
     * @param font the font
     * @return the {@link Column}
     */
    public Column setCellStyle(Font font) {
        this.cellStyle = styles.of(
                (font != null ? styles.addFont(font) : 0)
                        | Verticals.CENTER
                        | defaultHorizontal());
        return this;
    }

    /**
     * Setting the cell styles
     *
     * @param font       the font
     * @param horizontal the horizontal style
     * @return the {@link Column}
     */
    public Column setCellStyle(Font font, int horizontal) {
        this.cellStyle = styles.of(
                (font != null ? styles.addFont(font) : 0)
                        | Verticals.CENTER
                        | horizontal);
        return this;
    }

    /**
     * Setting the cell styles
     *
     * @param font   the font
     * @param border the border style
     * @return the {@link Column}
     */
    public Column setCellStyle(Font font, Border border) {
        this.cellStyle = styles.of(
                (font != null ? styles.addFont(font) : 0)
                        | (border != null ? styles.addBorder(border) : 0)
                        | Verticals.CENTER
                        | defaultHorizontal());
        return this;
    }

    /**
     * Setting the cell styles
     *
     * @param font       the font
     * @param border     the border style
     * @param horizontal the horizontal style
     * @return the {@link Column}
     */
    public Column setCellStyle(Font font, Border border, int horizontal) {
        this.cellStyle = styles.of(
                (font != null ? styles.addFont(font) : 0)
                        | (border != null ? styles.addBorder(border) : 0)
                        | Verticals.CENTER
                        | horizontal);
        return this;
    }

    /**
     * Setting the cell styles
     *
     * @param font   the font
     * @param fill   the fill style
     * @param border the border style
     * @return the {@link Column}
     */
    public Column setCellStyle(Font font, Fill fill, Border border) {
        this.cellStyle = styles.of(
                (font != null ? styles.addFont(font) : 0)
                        | (fill != null ? styles.addFill(fill) : 0)
                        | (border != null ? styles.addBorder(border) : 0)
                        | Verticals.CENTER
                        | defaultHorizontal());
        return this;
    }

    /**
     * Setting the cell styles
     *
     * @param font       the font
     * @param fill       the fill style
     * @param border     the border style
     * @param horizontal the horizontal style
     * @return the {@link Column}
     */
    public Column setCellStyle(Font font, Fill fill, Border border, int horizontal) {
        this.cellStyle = styles.of(
                (font != null ? styles.addFont(font) : 0)
                        | (fill != null ? styles.addFill(fill) : 0)
                        | (border != null ? styles.addBorder(border) : 0)
                        | Verticals.CENTER
                        | horizontal);
        return this;
    }

    /**
     * Setting the cell styles
     *
     * @param font       the font
     * @param fill       the fill style
     * @param border     the border style
     * @param vertical   the vertical style
     * @param horizontal the horizontal style
     * @return the {@link Column}
     */
    public Column setCellStyle(Font font, Fill fill, Border border, int vertical, int horizontal) {
        this.cellStyle = styles.of(
                (font != null ? styles.addFont(font) : 0)
                        | (fill != null ? styles.addFill(fill) : 0)
                        | (border != null ? styles.addBorder(border) : 0)
                        | vertical
                        | horizontal);
        return this;
    }

    /**
     * Setting the cell styles
     *
     * @param numFmt     the number format
     * @param font       the font
     * @param fill       the fill style
     * @param border     the border style
     * @param vertical   the vertical style
     * @param horizontal the horizontal style
     * @return the {@link Column}
     */
    public Column setCellStyle(NumFmt numFmt, Font font, Fill fill, Border border, int vertical, int horizontal) {
        this.cellStyle = styles.of(
                (numFmt != null ? styles.addNumFmt(numFmt) : 0)
                        | (font != null ? styles.addFont(font) : 0)
                        | (fill != null ? styles.addFill(fill) : 0)
                        | (border != null ? styles.addBorder(border) : 0)
                        | vertical
                        | horizontal);
        return this;
    }

    /**
     * Setting cell string value is shared
     * Shared is only valid for strings, and the converted cell type
     * is also valid for strings.
     *
     * @param share true:shared false:inline string
     * @return the {@link Column}
     */
    public Column setShare(boolean share) {
        this.share = share;
        return this;
    }

    /**
     * Setting a cell format of number or date type
     *
     * @param code the format string
     * @return the {@link Column}
     */
    public Column setNumFmt(String code) {
        this.numFmt = new NumFmt(code);
        return this;
    }

    /**
     * Setting a cell format of number or date type
     *
     * @param numFmt {@link NumFmt}
     * @return the {@link Column}
     */
    public Column setNumFmt(NumFmt numFmt) {
        this.numFmt = numFmt;
        return this;
    }

    /**
     * Returns the column {@link NumFmt}
     *
     * @return number format
     */
    public NumFmt getNumFmt() {
        return numFmt != null ? numFmt : (numFmt = styles.getNumFmt(cellStyle));
    }

    /**
     * Returns default style based on cell type
     *
     * @param clazz the cell type
     * @return the styles value
     */
    public int getCellStyle(Class<?> clazz) {
        int style;
        if (isString(clazz)) {
            style = Styles.defaultStringBorderStyle() | wrapText;
        } else if (isDateTime(clazz) || isDate(clazz) || isLocalDateTime(clazz)) {
            if (numFmt == null) numFmt = DATETIME_FORMAT;
            style = (1 << INDEX_BORDER) | Horizontals.CENTER;
        } else if (isBool(clazz) || isChar(clazz)) {
            style = Styles.clearHorizontal(Styles.defaultStringBorderStyle()) | Horizontals.CENTER;
        } else if (isInt(clazz) || isLong(clazz)) {
            style = Styles.defaultIntBorderStyle();
        } else if (isFloat(clazz) || isDouble(clazz) || isBigDecimal(clazz)) {
            style = Styles.defaultDoubleBorderStyle();
        } else if (isLocalDate(clazz)) {
            if (numFmt == null) numFmt = DATE_FORMAT;
            style = (1 << INDEX_BORDER) | Horizontals.CENTER;
        } else if (isTime(clazz) || isLocalTime(clazz)) {
            if (numFmt == null) numFmt = TIME_FORMAT;
            style =  (1 << INDEX_BORDER) | Horizontals.CENTER;
        } else {
            style = (1 << Styles.INDEX_FONT) | (1 << INDEX_BORDER); // Auto-style
        }

        // Reset custom number format if specified.
        if (numFmt != null) {
            style = Styles.clearNumFmt(style) | styles.addNumFmt(numFmt);
        }

        return style;
    }

    /**
     * Setting the cell styles
     *
     * @return the styles value
     */
    public int getCellStyle() {
        if (cellStyle != null) {
            return cellStyle;
        }
        setCellStyle(getCellStyle(clazz));
        return cellStyle;
    }

    /**
     * @return bool
     */
    public boolean isIgnoreValue() {
        return ignoreValue;
    }

    /**
     * Ignore value
     *
     * @return the {@link Column} self
     */
    public Column ignoreValue() {
        this.ignoreValue = true;
        return this;
    }

    /**
     * Wrap text in a cell
     * <p>
     * Microsoft Excel can wrap text so it appears on multiple lines in a cell.
     * You can format the cell so the text wraps automatically, or enter a manual line break.
     *
     * @param wrapText set wrap
     * @return the {@link Column} self
     */
    public Column setWrapText(boolean wrapText) {
        this.wrapText = wrapText ? 1 : 0;
        return this;
    }

    /**
     * Setting the header cell comment
     *
     * @param headerComment {@link Comment}
     * @return the {@link Column} self
     */
    public Column setHeaderComment(Comment headerComment) {
        this.headerComment = headerComment;
        return this;
    }

    /**
     * Append sub-column at the tail
     *
     * @param column a sub-column
     * @return the {@link Column} self
     */
    public Column addSubColumn(Column column) {
        if (this == column) return this;
        if (next != null) {
            int subSize = subColumnSize(), appendSize = column.subColumnSize();
            if (subSize + appendSize > Const.Limit.HEADER_SUB_COLUMNS) {
                throw new ExcelWriteException("Too many sub-column occur. Max support " + Const.Limit.HEADER_SUB_COLUMNS + ", current is " + subSize);
            }
            column.prev = this.tail;
            this.tail.next = column;
        } else {
            this.next = column;
            column.prev = this;
        }
        this.tail = column.tail != null ? column.tail : column;
        return this;
    }

    /**
     * Returns the size of sub-column
     *
     * @return size of sub-column(include root column)
     */
    public int subColumnSize() {
        int i = 1;
        if (next != null) {
            Column next = this.next;
            for (; next != tail; next = next.next, i++);
            i++;
        }
        return i;
    }

    /**
     * Returns an array containing all of the sub-column
     *
     * @return an array containing all of the Column
     */
    public Column[] toArray() {
        return toArray(new Column[subColumnSize()]);
    }

    /**
     * Returns an array containing all of the sub-column
     *
     * @param dist the array into which the elements of the column are to be stored
     * @return header columns
     * @throws NullPointerException if the specified array is null
     */
    public Column[] toArray(Column[] dist) {
        int len = Math.min(subColumnSize(), dist.length);
        if (len < 1) return dist;
        Column e = this;
        for (int i = 0; i < len; i++) {
            dist[i] = e;
            e = e.next;
        }
        return dist;
    }

    /**
     * Returns the real col-index(one base)
     *
     * @return real col-index(one base)
     */
    public int getRealColIndex() {
        return realColIndex;
    }

    /**
<<<<<<< HEAD
     * Returns hide flag
     *
     * @return true: hidden otherwise show
     */
    public boolean isHide() {
        return hide;
    }

    /**
     * Hidden current column
     *
     * @return current {@link Column}
     */
    public Column hide() {
        this.hide = true;
        return this;
    }

    /**
     * Show current column
     *
     * @return current {@link Column}
     */
    public Column show() {
        this.hide = false;
=======
     * Trim tail nodes after write
     *
     * @return current
     */
    public Column trimTail() {
        if (next != null) {
            next.prev = null;
            next = null;
            tail = null;
        }
>>>>>>> cbcb8d98
        return this;
    }
}<|MERGE_RESOLUTION|>--- conflicted
+++ resolved
@@ -857,33 +857,6 @@
     }
 
     /**
-<<<<<<< HEAD
-     * Returns hide flag
-     *
-     * @return true: hidden otherwise show
-     */
-    public boolean isHide() {
-        return hide;
-    }
-
-    /**
-     * Hidden current column
-     *
-     * @return current {@link Column}
-     */
-    public Column hide() {
-        this.hide = true;
-        return this;
-    }
-
-    /**
-     * Show current column
-     *
-     * @return current {@link Column}
-     */
-    public Column show() {
-        this.hide = false;
-=======
      * Trim tail nodes after write
      *
      * @return current
@@ -894,7 +867,35 @@
             next = null;
             tail = null;
         }
->>>>>>> cbcb8d98
+        return this;
+    }
+
+    /**
+     * Returns hide flag
+     *
+     * @return true: hidden otherwise show
+     */
+    public boolean isHide() {
+        return hide;
+    }
+
+    /**
+     * Hidden current column
+     *
+     * @return current {@link Column}
+     */
+    public Column hide() {
+        this.hide = true;
+        return this;
+    }
+
+    /**
+     * Show current column
+     *
+     * @return current {@link Column}
+     */
+    public Column show() {
+        this.hide = false;
         return this;
     }
 }