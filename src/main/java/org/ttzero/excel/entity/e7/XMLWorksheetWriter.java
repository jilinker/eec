--- conflicted
+++ resolved
@@ -329,30 +329,10 @@
      */
     protected int writeHeaderRow() throws IOException {
         // Write header
-<<<<<<< HEAD
         int row = 0, subColumnSize = columns[0].subColumnSize(), defaultStyleIndex = sheet.defaultHeadStyleIndex();
         Column[][] columnsArray = new Column[columns.length][];
         for (int i = 0; i < columns.length; i++) {
             columnsArray[i] = columns[i].toArray();
-=======
-        int row = 1;
-        bw.write("<row r=\"");
-        bw.writeInt(row);
-        bw.write("\" customHeight=\"1\" ht=\"20.5\" spans=\"1:");
-        bw.writeInt(columns[columns.length - 1].getRealColIndex());
-        bw.write("\">");
-
-        int c = 0, defaultStyleIndex = sheet.defaultHeadStyleIndex();
-
-        if (sheet.isAutoSize()) {
-            for (Column hc : columns) {
-                writeStringAutoSize(isNotEmpty(hc.getName()) ? hc.getName() : hc.key, row, c++, hc.getHeaderStyleIndex() == -1 ? defaultStyleIndex : hc.getHeaderStyleIndex());
-            }
-        } else {
-            for (Column hc : columns) {
-                writeString(isNotEmpty(hc.getName()) ? hc.getName() : hc.key, row, c++, hc.getHeaderStyleIndex() == -1 ? defaultStyleIndex : hc.getHeaderStyleIndex());
-            }
->>>>>>> aebf5521
         }
         // Merge cells if exists
         @SuppressWarnings("unchecked")
@@ -364,7 +344,7 @@
             bw.write("<row r=\"");
             bw.writeInt(row);
             bw.write("\" customHeight=\"1\" ht=\"20.5\" spans=\"1:");
-            bw.writeInt(columns[columns.length - 1].colIndex);
+            bw.writeInt(columns[columns.length - 1].getRealColIndex());
             bw.write("\">");
 
             String name;
@@ -382,23 +362,14 @@
                 }
             }
 
-<<<<<<< HEAD
             // Write header comments
             for (int j = 0; j < columns.length; j++) {
                 Column hc = columnsArray[j][i];
                 if (hc.headerComment != null) {
                     if (comments == null) comments = sheet.createComments();
-                    comments.addComment(new String(int2Col(j + 1)) + row
+                    comments.addComment(new String(int2Col(hc.getRealColIndex())) + row
                         , hc.headerComment.getTitle(), hc.headerComment.getValue());
                 }
-=======
-        // Write header comments
-        for (Column hc : columns) {
-            if (hc.headerComment != null) {
-                if (comments == null) comments = sheet.createComments();
-                comments.addComment(new String(int2Col(hc.getRealColIndex())) + row
-                    , hc.headerComment.getTitle(), hc.headerComment.getValue());
->>>>>>> aebf5521
             }
             bw.write("</row>");
         }
@@ -1077,15 +1048,9 @@
                 bw.write('"');
                 for (int j = fillSpace - defaultWidth.length(); j-- > 0; ) bw.write(32); // Fill space
                 bw.write(" min=\"");
-<<<<<<< HEAD
-                bw.writeInt(col.colIndex);
+                bw.writeInt(col.getRealColIndex());
                 bw.write("\" max=\"");
-                bw.writeInt(col.colIndex + 1);
-=======
-                bw.writeInt(columns[i].getRealColIndex());
-                bw.write("\" max=\"");
-                bw.writeInt(columns[i].getRealColIndex() + 1);
->>>>>>> aebf5521
+                bw.writeInt(col.getRealColIndex() + 1);
                 bw.write("\" bestFit=\"1\"/>");
             }
 //            } else {
