--- conflicted
+++ resolved
@@ -16,11 +16,8 @@
 
 package org.ttzero.excel.entity.e7;
 
-<<<<<<< HEAD
 import org.ttzero.excel.entity.IDrawingsWriter;
 import org.ttzero.excel.entity.Picture;
-=======
->>>>>>> 42524260
 import org.ttzero.excel.manager.RelManager;
 import org.ttzero.excel.manager.TopNS;
 import org.ttzero.excel.entity.Column;
@@ -111,14 +108,6 @@
     protected Column[] columns;
     protected SharedStrings sst;
     protected Comments comments;
-<<<<<<< HEAD
-    protected int startRow;
-    protected long pStart, pEnd; // The position dimension to sheetData
-    /**
-     * Picture&Chart Support
-     */
-    protected IDrawingsWriter drawingsWriter;
-=======
     protected int startRow // The first data-row index
         , startHeaderRow // The first header row index
         , totalRows
@@ -128,7 +117,10 @@
      * If there are any auto-width columns
      */
     protected boolean includeAutoWidth;
->>>>>>> 42524260
+    /**
+     * Picture&Chart Support
+     */
+    protected IDrawingsWriter drawingsWriter;
 
     public XMLWorksheetWriter() { }
 
@@ -560,33 +552,17 @@
             int xf = cell.xf;
             switch (cell.t) {
                 case INLINESTR:
-                case SST:
-                    writeStringAutoSize(cell.sv, r, i, xf);
-                    break;
-                case NUMERIC:
-                    writeNumericAutoSize(cell.nv, r, i, xf);
-                    break;
-                case LONG:
-                    writeNumericAutoSize(cell.lv, r, i, xf);
-                    break;
+                case SST:       writeStringAutoSize(cell.sv, r, i, xf);  break;
+                case NUMERIC:   writeNumericAutoSize(cell.nv, r, i, xf); break;
+                case LONG:      writeNumericAutoSize(cell.lv, r, i, xf); break;
                 case DATE:
                 case DATETIME:
                 case DOUBLE:
-                case TIME:
-                    writeDoubleAutoSize(cell.dv, r, i, xf);
-                    break;
-                case BOOL:
-                    writeBool(cell.bv, r, i, xf);
-                    break;
-                case DECIMAL:
-                    writeDecimalAutoSize(cell.mv, r, i, xf);
-                    break;
-                case CHARACTER:
-                    writeChar(cell.cv, r, i, xf);
-                    break;
-                case BLANK:
-                    writeNull(r, i, xf);
-                    break;
+                case TIME:      writeDoubleAutoSize(cell.dv, r, i, xf);  break;
+                case BOOL:      writeBool(cell.bv, r, i, xf);            break;
+                case DECIMAL:   writeDecimalAutoSize(cell.mv, r, i, xf); break;
+                case CHARACTER: writeChar(cell.cv, r, i, xf);            break;
+                case BLANK:     writeNull(r, i, xf);                     break;
                 default:
             }
         }
