--- conflicted
+++ resolved
@@ -336,11 +336,7 @@
         }
         // Merge cells if exists
         @SuppressWarnings("unchecked")
-<<<<<<< HEAD
-        List<Dimension> mergeCells = (List<Dimension>) sheet.getExtPropValue(Const.WorksheetExtendProperty.MERGE_CELLS);
-=======
         List<Dimension> mergeCells = (List<Dimension>) sheet.getExtPropValue(Const.ExtendPropertyKey.MERGE_CELLS);
->>>>>>> 96609610
         Grid mergedGrid = mergeCells != null && !mergeCells.isEmpty() ? GridFactory.create(mergeCells) : null;
         for (int i = subColumnSize - 1; i >= 0; i--) {
 
@@ -1125,11 +1121,7 @@
     protected void writeMergeCells() throws IOException {
         // Merge cells if exists
         @SuppressWarnings("unchecked")
-<<<<<<< HEAD
-        List<Dimension> mergeCells = (List<Dimension>) sheet.getExtPropValue(Const.WorksheetExtendProperty.MERGE_CELLS);
-=======
         List<Dimension> mergeCells = (List<Dimension>) sheet.getExtPropValue(Const.ExtendPropertyKey.MERGE_CELLS);
->>>>>>> 96609610
         if (mergeCells != null && !mergeCells.isEmpty()) {
             bw.write("<mergeCells count=\"");
             bw.writeInt(mergeCells.size());
