--- conflicted
+++ resolved
@@ -1044,11 +1044,7 @@
             for (int i = 0; i < columns.length; i++) {
                 Column col = columns[i];
                 bw.write("<col customWidth=\"1\" width=\"");
-<<<<<<< HEAD
-                bw.write(col.width > 0.0000001 ? new BigDecimal(col.width).setScale(2, BigDecimal.ROUND_HALF_UP).toString() : defaultWidth);
-=======
-                bw.write(columns[i].width > 0.000001D ? new BigDecimal(columns[i].width).setScale(2, BigDecimal.ROUND_HALF_UP).toString() : defaultWidth);
->>>>>>> 74b5f014
+                bw.write(col.width > 0.0000001D ? new BigDecimal(col.width).setScale(2, BigDecimal.ROUND_HALF_UP).toString() : defaultWidth);
                 bw.write('"');
                 for (int j = fillSpace - defaultWidth.length(); j-- > 0; ) bw.write(32); // Fill space
                 bw.write(" min=\"");
@@ -1094,7 +1090,6 @@
      *
      * @throws IOException if I/O error occur.
      */
-<<<<<<< HEAD
     protected void afterSheetData() throws IOException {
         // vmlDrawing
         Relationship r = sheet.findRel("vmlDrawing");
@@ -1136,8 +1131,7 @@
             }
             bw.write("</mergeCells>");
         }
-=======
-    protected void afterSheetData() throws IOException { }
+    }
 
     /**
      * Char buffer
@@ -1158,6 +1152,5 @@
         // TODO Calculate text width based on font-family and font-size
         for (int i = 0; i < n; w += cacheChar[i++] > 0x4E00 ? 1.86D : 1.0D);
         return w;
->>>>>>> 74b5f014
     }
 }