--- conflicted
+++ resolved
@@ -382,18 +382,7 @@
      */
     @Deprecated
     public Sheet fixSize(double width) {
-<<<<<<< HEAD
         return fixedSize(width);
-=======
-        this.autoSize = 2;
-        this.width = width;
-        if (headerReady) {
-            for (Column hc : columns) {
-                hc.setWidth(width);
-            }
-        }
-        return this;
->>>>>>> d2036200
     }
 
     /**
