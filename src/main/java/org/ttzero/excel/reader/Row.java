--- conflicted
+++ resolved
@@ -1314,62 +1314,38 @@
             // Ignore null key
             if (key == null) continue;
             switch (c.t) {
-<<<<<<< HEAD
-                case SST      : if (c.stringVal == null) c.setString(sst.get(c.intVal)); // @Mark:=>There is no missing `break`, this is normal logic here
-                case INLINESTR: data.put(key, c.stringVal); break;
-                case NUMERIC  :
+                case SST:
+                    if (c.stringVal == null) c.setString(sst.get(c.intVal));
+                    // @Mark:=>There is no missing `break`, this is normal logic here
+                case INLINESTR:
+                    data.put(key, c.stringVal);
+                    break;
+                case NUMERIC:
                     if (!styles.fastTestDateFmt(c.xf)) data.put(key, c.intVal);
                     else data.put(key, toTimestamp(c.intVal));
                     break;
-                case LONG     :  data.put(key, c.longVal); break;
-                case DECIMAL  :
+                case LONG:
+                    data.put(key, c.longVal);
+                    break;
+                case DECIMAL:
                     if (!styles.fastTestDateFmt(c.xf)) data.put(key, c.decimal);
                     else if (c.decimal.compareTo(BigDecimal.ONE) > 0) data.put(key, toTimestamp(c.decimal.doubleValue()));
                     else data.put(key, toTime(c.decimal.doubleValue()));
                     break;
-                case DOUBLE   :
+                case DOUBLE:
                     if (!styles.fastTestDateFmt(c.xf)) data.put(key, c.doubleVal);
                     else if (c.doubleVal > 1.00000) data.put(key, toTimestamp(c.doubleVal));
                     else data.put(key, toTime(c.doubleVal));
-                    break;
-                case BLANK    :
-                case EMPTY_TAG: data.put(key, EMPTY); break;
-                case BOOL     : data.put(key, c.boolVal); break;
-                default       : data.put(key, null);
-=======
-                case SST:
-                    if (c.sv == null) c.setSv(sst.get(c.nv));
-                    // @Mark:=>There is no missing `break`, this is normal logic here
-                case INLINESTR:
-                    data.put(key, c.sv);
-                    break;
-                case NUMERIC:
-                    if (!styles.fastTestDateFmt(c.xf)) data.put(key, c.nv);
-                    else data.put(key, toTimestamp(c.nv));
-                    break;
-                case LONG:
-                    data.put(key, c.lv);
-                    break;
-                case DECIMAL:
-                    if (!styles.fastTestDateFmt(c.xf)) data.put(key, c.mv);
-                    else if (c.mv.compareTo(BigDecimal.ONE) > 0) data.put(key, toTimestamp(c.mv.doubleValue()));
-                    else data.put(key, toTime(c.mv.doubleValue()));
-                    break;
-                case DOUBLE:
-                    if (!styles.fastTestDateFmt(c.xf)) data.put(key, c.dv);
-                    else if (c.dv > 1.00000) data.put(key, toTimestamp(c.dv));
-                    else data.put(key, toTime(c.dv));
                     break;
                 case BLANK:
                 case EMPTY_TAG:
                     data.put(key, EMPTY);
                     break;
                 case BOOL:
-                    data.put(key, c.bv);
+                    data.put(key, c.boolVal);
                     break;
                 default:
                     data.put(key, null);
->>>>>>> 549abefb
             }
         }
         return data;
