/*
 * Copyright (c) 2017-2018, guanquan.wang@yandex.com All Rights Reserved.
 *
 * Licensed under the Apache License, Version 2.0 (the "License");
 * you may not use this file except in compliance with the License.
 * You may obtain a copy of the License at
 *
 *     http://www.apache.org/licenses/LICENSE-2.0
 *
 * Unless required by applicable law or agreed to in writing, software
 * distributed under the License is distributed on an "AS IS" BASIS,
 * WITHOUT WARRANTIES OR CONDITIONS OF ANY KIND, either express or implied.
 * See the License for the specific language governing permissions and
 * limitations under the License.
 */

package org.ttzero.excel.reader;

import org.slf4j.Logger;
import org.slf4j.LoggerFactory;
import org.ttzero.excel.entity.style.Styles;

import java.io.IOException;
import java.io.InputStream;
import java.io.InputStreamReader;
import java.io.Reader;
import java.nio.charset.StandardCharsets;
import java.util.ArrayList;
import java.util.Arrays;
import java.util.Collections;
import java.util.Iterator;
import java.util.List;
import java.util.regex.Matcher;
import java.util.regex.Pattern;
import java.util.stream.Collectors;
import java.util.zip.ZipEntry;
import java.util.zip.ZipFile;

import static org.ttzero.excel.reader.ExcelReader.getEntry;

/**
 * The open-xml format Worksheet
 *
 * @author guanquan.wang on 2018-09-22
 */
public class XMLSheet implements Sheet {
    final Logger LOGGER = LoggerFactory.getLogger(getClass());

    public XMLSheet() { }

    public XMLSheet(XMLSheet sheet) {
        this.name = sheet.name;
        this.index = sheet.index;
        this.path = sheet.path;
        this.sst = sheet.sst;
        this.styles = sheet.styles;
        this.id = sheet.id;
        this.startRow = sheet.startRow;
        this.header = sheet.header;
        this.hidden = sheet.hidden;
        this.dimension = sheet.dimension;
        this.drawings = sheet.drawings;
        this.reader = sheet.reader;
        this.cb = sheet.cb;
        this.nChar = sheet.nChar;
        this.length = sheet.length;
        this.eof = sheet.eof;
        this.heof = sheet.heof;
        this.mark = sheet.mark;
        this.sRow = sheet.sRow;
        this.lastRowMark = sheet.lastRowMark;
        this.hrf = sheet.hrf;
        this.hrl = sheet.hrl;
<<<<<<< HEAD
        this.option = sheet.option;
=======
        this.zipFile = sheet.zipFile;
        this.entry = sheet.entry;
>>>>>>> 744271bd
    }

    protected String name;
    protected int index; // per sheet index of workbook
//        , size = -1; // size of rows per sheet
    protected String path;
    protected int id;
    /**
     * The Shared String Table
     */
    protected SharedStrings sst;
    /**
     * The {@link Styles}
     */
    protected Styles styles;
    protected int startRow = -1; // row index of data
    protected HeaderRow header;
    protected boolean hidden; // state hidden

    // Range address of the used area in the current sheet
    protected Dimension dimension;
    // XMLDrawings
    protected Drawings drawings;
    // Header row
    protected int hrf, hrl;
<<<<<<< HEAD
    // Simple properties
    // The low 16 bits are allocated to the header, while the high 16 bits are occupied by the sheet
    protected int option;
=======
    // Data Source
    protected ZipFile zipFile;
    protected ZipEntry entry;
>>>>>>> 744271bd

    /**
     * Setting the worksheet name
     *
     * @param name the worksheet name
     */
    protected void setName(String name) {
        this.name = name;
    }

    /**
     * Setting the worksheet xml path
     *
     * @param path the temp path
     */
    protected void setPath(String path) {
        this.path = path;
    }

    /**
     * Setting the source zip file
     *
     * @param zipFile source data
     */
    protected void setZipFile(ZipFile zipFile) {
        this.zipFile = zipFile;
    }

    /**
     * Setting the worksheet zip entry
     *
     * @param entry source data
     */
    protected void setZipEntry(ZipEntry entry) {
        this.entry = entry;
    }

    /**
     * Setting the Shared String Table
     *
     * @param sst the {@link SharedStrings}
     */
    protected void setSst(SharedStrings sst) {
        this.sst = sst;
    }

    /**
     * Setting {@link Styles}
     *
     * @param styles the {@link Styles}
     */
    protected void setStyles(Styles styles) {
        this.styles = styles;
    }


    /**
     * The worksheet name
     *
     * @return the sheet name
     */
    @Override
    public String getName() {
        return name;
    }

    /**
     * The index of worksheet located at the workbook
     *
     * @return the index(zero base)
     */
    @Override
    public int getIndex() {
        return index;
    }

    protected void setIndex(int index) {
        this.index = index;
    }

    /**
     * Returns the worksheet id
     *
     * @return int value
     */
    @Override
    public int getId() {
        return id;
    }

    /**
     * Setting id of worksheet
     *
     * @param id the id of worksheet
     */
    protected void setId(int id) {
        this.id = id;
    }

    /**
     * Setting the {@link Drawings} info
     *
     * @param drawings resource info
     */
    protected void setDrawings(Drawings drawings) {
        this.drawings = drawings;
    }

    /**
     * size of rows.
     *
     * @return size of rows
     *      -1: unknown size
     * @deprecated use {@link #getDimension()} to getting full range address
     */
    @Deprecated
    @Override
    public int getSize() {
        Dimension d = getDimension();
        return d != null ? d.lastRow - d.firstRow + 1 : -1;
    }

    /**
     * Returns The range address of the used area in
     * the current sheet
     * <p>
     * NOTE: This method can only guarantee accurate row ranges
     *
     * @return worksheet {@link Dimension} ranges
     */
    @Override
    public Dimension getDimension() {
        return dimension != null ? dimension : (dimension = parseDimension());
    }

    /**
     * The index of first used row
     *
     * @return the index
     */
    public int getFirstRow() {
        return startRow;
    }

    /**
     * Test Worksheet is hidden
     *
     * @return true: if current sheet is hidden
     */
    @Override
    public boolean isHidden() {
        return hidden;
    }

    /**
     * Specify the header rows endpoint
     * <p>
     * Note: After specifying the header row number, the row-pointer will move to the
     * next row of the header range. The {@link #bind(Class)}, {@link #bind(Class, int)},
     * {@link #bind(Class, int, int)}, {@link #rows()}, {@link #dataRows()}, {@link #iterator()},
     * and {@link #dataIterator()} will all be affected.
     *
     * @param fromRowNum low endpoint (inclusive) of the worksheet (one base)
     * @param toRowNum high endpoint (inclusive) of the worksheet (one base)
     * @return current {@link Sheet}
     * @throws IndexOutOfBoundsException if {@code fromRow} less than 1
     * @throws IllegalArgumentException if {@code toRow} less than {@code fromRow}
     */
    @Override
    public Sheet header(int fromRowNum, int toRowNum) {
        rangeCheck(fromRowNum, toRowNum);
        this.hrf = fromRowNum;
        this.hrl = toRowNum;
        return this;
    }

    /**
     * Set Worksheet state
     */
    XMLSheet setHidden(boolean hidden) {
        this.hidden = hidden;
        return this;
    }

    /**
     * Returns the header of the list.
     * The first non-empty line defaults to the header information.
     *
     * @return the HeaderRow
     */
    @Override
    public Row getHeader() {
        if (header == null && !heof) {
            Row row = hrf == 0 ? findRow0(this::createHeader) : getHeader(hrf, hrl);
            if (row != null) {
                header = row instanceof HeaderRow ? (HeaderRow) row : row.asHeader();
                header.setOptions(option << 16 >>> 16);
                sRow.setHr(header);
            }
        } else if (hrl > 0 && hrl > sRow.index) {
            for (Row row = nextRow(); row != null && row.getRowNum() < hrl; row = nextRow()) ;
        }
        return header;
    }

    protected Row getHeader(int fromRowNum, int toRowNum) {
        if (header != null) return header;
        rangeCheck(fromRowNum, toRowNum);
        if (sRow.index > -1 && fromRowNum < sRow.index)
            throw new IndexOutOfBoundsException("Current row num " + sRow.index + " is great than fromRowNum " + fromRowNum + ". Use Sheet#reset() to reset cursor.");
        // Mutable header rows
        if (toRowNum - fromRowNum > 0) {
            Row[] rows = new Row[toRowNum - fromRowNum + 1];
            int i = 0, lc = -1;
            boolean changeLc = false;
            for (Row row = nextRow(); row != null; row = nextRow()) {
                if (row.getRowNum() >= fromRowNum) {
                    if (row.lc > lc) {
                        lc = row.lc;
                        if (i > 0) changeLc = true;
                    }
                    Row r = new Row() { };
                    r.fc = row.fc;
                    r.lc = row.lc;
                    r.index = row.index;
                    r.sst = row.sst;
                    r.cells = row.copyCells();
                    rows[i++] = r;
                }
                if (row.getRowNum() >= toRowNum) break;
            }
            if (changeLc) {
                for (Row row : rows) {
                    row.lc = lc;
                    row.cells = row.copyCells(lc);
                }
            }

            // Parse merged cells
            XMLMergeSheet tmp = new XMLSheet(this).asMergeSheet();
            tmp.reader = null; // Prevent streams from being consumed by mistake
            List<Dimension> mergeCells = tmp.parseMerge();
            if (mergeCells != null) {
                mergeCells = mergeCells.stream().filter(dim -> dim.firstRow < toRowNum || dim.lastRow > fromRowNum).collect(Collectors.toList());
            }

            return new HeaderRow().with(mergeCells, rows).setOptions(option << 16 >>> 16);
        }
        // Single row
        else {
            Row row = nextRow();
            for (; row != null && row.getRowNum() < fromRowNum; row = nextRow());
            return new HeaderRow().with(row).setOptions(option << 16 >>> 16);
        }
    }

    // Range check
    static void rangeCheck(int fromRowNum, int toRowNum) {
        if (fromRowNum <= 0)
            throw new IndexOutOfBoundsException("fromIndex = " + fromRowNum);
        if (fromRowNum > toRowNum)
            throw new IllegalArgumentException("fromIndex(" + fromRowNum + ") > toIndex(" + toRowNum + ")");
    }

    /**
     * Set the binding type
     *
     * @param clazz the binding type
     * @return sheet
     */
    @Override
    public XMLSheet bind(Class<?> clazz) {
        if (getHeader() != null) {
            try {
                header.setClassOnce(clazz);
            } catch (IllegalAccessException | InstantiationException e) {
                throw new ExcelReadException(e);
            }
        }
        return this;
    }

    @Override
    public Sheet bind(Class<?> clazz, Row row) {
        if (row == null) throw new IllegalArgumentException("Specify the bind row must not be null.");
        if (!row.equals(header)) {
            header = row instanceof HeaderRow ? (HeaderRow) row : row.asHeader();
            header.setOptions(option << 16 >>> 16);
            sRow.setHr(header);
        }
        try {
            header.setClassOnce(clazz);
        } catch (IllegalAccessException | InstantiationException e) {
            throw new ExcelReadException(e);
        }
        return this;
    }

    @Override
    public String toString() {
        return "Sheet id: " + getId() + ", name: " + getName() + ", dimension: " + getDimension();
    }

    /////////////////////////////////Read sheet file/////////////////////////////////
    protected Reader reader;
    protected char[] cb; // buffer
    protected int nChar, length;
    protected boolean eof = false, heof = false; // OPTIONS = false
    protected long mark;

    // Shared row data, Record the current row
    protected XMLRow sRow;
    protected long lastRowMark;

    /**
     * Load sheet.xml as BufferedReader
     *
     * @return Sheet
     * @throws IOException if io error occur
     */
    @Override
    public XMLSheet load() throws IOException {
        // Prevent multiple parsing
        if (sRow != null) {
            reset();
            return this;
        }
        LOGGER.debug("Load {}", path);
        reader = new InputStreamReader(zipFile.getInputStream(entry), StandardCharsets.UTF_8);
        cb = new char[8192];
        nChar = 0;
        int left = 0;
        loopA: for (; ; ) {
            length = reader.read(cb, left, cb.length - left);
            if (length < 11) break;
            // read size
            if (nChar == 0 && startRow < 1) {
                String line = new String(cb, 56, 1024);
                String size = "<dimension ref=\"";
                int index = line.indexOf(size), end = index > 0 ? line.indexOf('"', index += size.length()) : -1;
                if (end > 0) {
                    String l_ = line.substring(index, end);
                    Pattern pat = Pattern.compile("([A-Z]+)(\\d+):([A-Z]+)(\\d+)");
                    Matcher mat = pat.matcher(l_);
                    if (mat.matches()) {
                        dimension = Dimension.of(l_);
                        this.startRow = dimension.firstRow;
                    } else {
                        pat = Pattern.compile("([A-Z]+)(\\d+)");
                        mat = pat.matcher(l_);
                        if (mat.matches()) {
                            this.startRow = Integer.parseInt(mat.group(2));
                        }
                    }
                    nChar += end;
                }
            }
            // find index of <sheetData>
            for (int len = length - 12; nChar < len; nChar++) {
                if (cb[nChar] == '<' && cb[nChar + 1] == 's' && cb[nChar + 2] == 'h'
                    && cb[nChar + 3] == 'e' && cb[nChar + 4] == 'e' && cb[nChar + 5] == 't'
                    && cb[nChar + 6] == 'D' && cb[nChar + 7] == 'a' && cb[nChar + 8] == 't'
                    && cb[nChar + 9] == 'a' && (cb[nChar + 10] == '>' || cb[nChar + 10] == '/' && cb[nChar + 11] == '>')) {
                    nChar += 11;
                    break loopA;
                }
            }

            // Find the last tag '>'
            for (left = nChar; left > 0 && cb[left--] != '>'; );
            if (left > 0) {
                System.arraycopy(cb, left, cb, 0, length - left);
                mark += nChar;
                nChar = 0;
            }
        }
        // Empty sheet
        if (cb[nChar] == '>') {
            mark += length;
            eof = true;
        } else {
            eof = false;
            mark += nChar;
            sRow = createRow().init(sst, styles, this.startRow > 0 ? this.startRow : 1);
        }
        if (dimension != null) LOGGER.debug("Dimension-Range: {}", dimension);

        return this;
    }

    /**
     * iterator rows
     *
     * @return Row
     */
    private XMLRow nextRow() {
        if (eof) return null;
        boolean endTag = false;
        int start = nChar;
        // find end of row tag
        for (; ++nChar < length && cb[nChar] != '>'; ) ;
        // Empty Row
        if (cb[nChar++ - 1] == '/') {
            return sRow.empty(cb, start, nChar - start);
        }
        // Not empty
        for (; nChar < length - 6; nChar++) {
            if (cb[nChar] == '<' && cb[nChar + 1] == '/' && cb[nChar + 2] == 'r'
                && cb[nChar + 3] == 'o' && cb[nChar + 4] == 'w' && cb[nChar + 5] == '>') {
                nChar += 6;
                endTag = true;
                break;
            }
        }

        /* Load more when not found end of row tag */
        if (!endTag) {
            int n;
            if (start == 0) {
                char[] _cb = new char[cb.length << 1];
                System.arraycopy(cb, start, _cb, 0, n = length - start);
                cb = _cb;
            } else {
                System.arraycopy(cb, start, cb, 0, n = length - start);
            }
            try {
                length = reader.read(cb, n, cb.length - n);
                // end of file
                if (length < 0) {
                    eof = true;
                    reader.close(); // close reader
                    reader = null; // wait GC
                    LOGGER.debug("end of file.");
                    if (dimension == null) {
                        dimension = new Dimension(1, (short) 1, Math.max(sRow.to > sRow.from ? sRow.getRowNum() : 1, 1), (short) Math.max(sRow.lc, 1));
                    }
                    return null;
                }
            } catch (IOException e) {
                throw new ExcelReadException("Parse row data error", e);
            }
            nChar = 0;
            length += n;
            return nextRow();
        }

        // share row
        return sRow.with(cb, start, nChar - start);
    }

    protected Row findRow0(HeaderRowFunc func) {
        char[] cb = new char[8192];
        int nChar = 0, length;
        // reload file
        try (Reader reader = new InputStreamReader(zipFile.getInputStream(entry), StandardCharsets.UTF_8)) {
            if (mark > 0) {
                reader.skip(mark);
                length = reader.read(cb);
            } else {
                loopA: for (; ; ) {
                    length = reader.read(cb);
                    // find index of <sheetData>
                    for (; nChar < length - 12; nChar++) {
                        if (cb[nChar] == '<' && cb[nChar + 1] == 's' && cb[nChar + 2] == 'h'
                            && cb[nChar + 3] == 'e' && cb[nChar + 4] == 'e' && cb[nChar + 5] == 't'
                            && cb[nChar + 6] == 'D' && cb[nChar + 7] == 'a' && cb[nChar + 8] == 't'
                            && cb[nChar + 9] == 'a' && (cb[nChar + 10] == '>' || cb[nChar + 10] == '/' && cb[nChar + 11] == '>')) {
                            nChar += 11;
                            break loopA;
                        }
                    }
                }
            }

            boolean eof = length <= 0 || cb[nChar] == '>';
            if (eof) {
                this.heof = true;
                return null;
            }

            int start = nChar;
            A: for (; ;) {
                // Not empty
                for (; nChar < length - 6; nChar++) {
                    if (cb[nChar] == '<' && cb[nChar + 1] == '/' && cb[nChar + 2] == 'r'
                        && cb[nChar + 3] == 'o' && cb[nChar + 4] == 'w' && cb[nChar + 5] == '>') {
                        nChar += 6;
                        break A;
                    }
                }

                /* Load more when not found end of row tag */
                int n;
                char[] _cb = new char[cb.length << 1];
                System.arraycopy(cb, start, _cb, 0, n = length - start);
                cb = _cb;

                try {
                    length = reader.read(cb, n, cb.length - n);
                    // end of file
                    if (length < 0) {
                        reader.close(); // close reader
                        return null;
                    }
                } catch (IOException e) {
                    throw new ExcelReadException("Parse row data error", e);
                }
                start = 0;
                length += n;
            }

            return func.accept(cb, start, nChar - start);
        } catch (IOException e) {
            LOGGER.error("Read header row error.");
            return null;
        }

    }

    /**
     * Iterating each row of data contains header information and blank lines
     *
     * @return a row iterator
     */
    @Override
    public Iterator<Row> iterator() {
        // If the header row number is specified, the header will be parsed first
        if (hrf > 0) getHeader();
        return new RowSetIterator(this::nextRow);
    }

    /**
     * Iterating over data rows without header information and blank lines
     *
     * @return a row iterator
     */
    @Override
    public Iterator<Row> dataIterator() {
        // If the header row number is specified, the header will be parsed first
        if (hrf > 0) getHeader();
        // iterator data rows
        Iterator<Row> nIter = new RowSetIterator.NonBlankIterator(this::nextRow);
        /*
        If the header is not specified, the first row will be automatically
         used as the header, if there is a header, the row will not be skipped
         */
        if (hrf == 0 && nIter.hasNext()) {
            Row row = nIter.next();
            if (header == null) header = row.asHeader().setOptions(option << 16 >>> 16);
            row.setHr(header);
        }
        return nIter;
    }

    /**
     * List all pictures in workbook
     *
     * @return picture list or null if not exists.
     */
    @Override
    public List<Drawings.Picture> listPictures() {
        return drawings != null ? drawings.listPictures(this) : null;
    }

    /**
     * close reader
     *
     * @throws IOException if io error occur
     */
    @Override
    public void close() throws IOException {
        cb = null;
        if (reader != null) {
            reader.close();
        }
    }

    /**
     * Setting header columns preprocessing properties
     *
     * @return this {@link Sheet}
     */
    @Override
    public Sheet setHeaderColumnReadOption(int option) {
        if (option >= 1 << 17)
            LOGGER.warn("Unrecognized options will be discarded");
        int o = option & ((1 << 17) - 1);
        this.option = this.option >>> 16 << 16 | o;
        if (header != null) header.setOptions(o);
        return this;
    }

    /**
     * Returns Header column options
     *
     * @return this {@link Sheet}
     */
    @Override
    public int getHeaderColumnReadOption() {
        return header != null ? header.option : option << 16 >>> 16;
    }

    /**
     * Reset the {@link XMLSheet}'s row index to begging
     *
     * @return the unread {@link XMLSheet}
     */
    @Override
    public XMLSheet reset() {
        LOGGER.debug("Reset {}", path);
        try {
            hrf = 0;
            hrl = 0;
            header = null;
            sRow.fc = 0;
            sRow.index = sRow.lc = -1;
            // Close the opening reader
            if (reader != null) {
                reader.close();
            }
            if (cb == null) {
                return this.load();
            }
            // Reload
            reader = new InputStreamReader(zipFile.getInputStream(entry), StandardCharsets.UTF_8);
            reader.skip(mark);
            length = reader.read(cb);
            nChar = 0;
            eof = length <= 0;
        } catch (IOException e) {
            throw new ExcelReadException("Reset worksheet[" + getName() + "] error occur.", e);
        }

        return this;
    }

    @Override
    public XMLRow createRow() {
        return new XMLRow();
    }

    /*
    If the Dimension information is not write in header,
    Read from tail and look at the line number of the last line
    to confirm the scope of the entire worksheet.
     */
    Dimension parseDimension() {
        try (InputStream is = zipFile.getInputStream(entry)) {
            // Skips specified number of bytes of uncompressed data.
            if (lastRowMark > 0L) is.skip(lastRowMark);

            // Mark
            long mark = 0L, mark0 = 0L;
            int n, offset = 0, limit = 1 << 14, i, len, f, size = 0;
            byte[] buf = new byte[limit], bytes = new byte[10];
            while ((n = is.read(buf, offset, limit - offset)) > 0) {
                mark += n;
                if ((len = n + offset) < 11) {
                    offset = len;
                    continue;
                }
                i = len - 1;
                // Look up from tail
                for (; i > 1 && (buf[i--] != ' ' || buf[i--] != 'c' || buf[i] != '<'); ) ;
                if (i <= 1 && (buf[i] != '<' || buf[i + 1] != 'c')) {
                    offset = 0;
                    continue;
                }
                if (i <= len - 9) {
                    n = i;
                    i += 3;
                    for (; i < len && buf[i] != 'r' && buf[i + 1] != '=' && buf[i + 2] != '"'; i++);
                    if (i < len - 3) {
                        f = i += 3;
                        for (; i < len && buf[i] != '"'; i++);
                        if (i < len) {
                            System.arraycopy(buf, f, bytes, 0, size = i - f);
                            if (buf[len - 1] == '<') {
                                buf[0] = '<';
                                offset = 1;
                            } else offset = 0;
                            mark0 = mark - (len - n);
                            continue;
                        }
                    }
                    i = n;
                }
                if (i < len) System.arraycopy(buf, i, buf, 0, offset = len - i);
            }
            if (lastRowMark < mark0) lastRowMark = mark0;
            if (size > 0) {
                long cr = ExcelReader.cellRangeToLong(new String(bytes, 0, size, StandardCharsets.US_ASCII));
                return new Dimension(1, (short) 1, (int) (cr >> 16), (short) (cr & 0x7FFF));
            }
        } catch (IOException e) {
            // Ignore error
            LOGGER.warn("", e);
        }

        return Dimension.of("A1");
    }

    Row createHeader(char[] cb, int start, int n) {
        return createRow().init(sst, styles, startRow > 0 ? startRow : 1).with(cb, start, n);
    }

    @Override
    public XMLSheet asSheet() {
        return (this instanceof XMLCalcSheet || this instanceof XMLMergeSheet) ? new XMLSheet(this) : this;
    }

    @Override
    public XMLCalcSheet asCalcSheet() {
        return !(this instanceof XMLCalcSheet) ? new XMLCalcSheet(this) : (XMLCalcSheet) this;
    }

    @Override
    public XMLMergeSheet asMergeSheet() {
        return !(this instanceof XMLMergeSheet) ? new XMLMergeSheet(this) : (XMLMergeSheet) this;
    }

//    public FullSheet asFullSheet() {
//        throw new IllegalArgumentException();
//    }


    interface HeaderRowFunc {
        Row accept(char[] cb, int start, int n);
    }

}

/**
 * A sub {@link XMLSheet} to parse cell calc
 */
class XMLCalcSheet extends XMLSheet implements CalcSheet {
    private long[] calc; // Array of formula
    boolean ready;

    XMLCalcSheet(XMLSheet sheet) {
        this.name = sheet.name;
        this.index = sheet.index;
        this.path = sheet.path;
        this.sst = sheet.sst;
        this.styles = sheet.styles;
        this.id = sheet.id;
        this.startRow = sheet.startRow;
        this.header = sheet.header;
        this.hidden = sheet.hidden;
        this.dimension = sheet.dimension;
        this.drawings = sheet.drawings;
        this.reader = sheet.reader;
        this.cb = sheet.cb;
        this.nChar = sheet.nChar;
        this.length = sheet.length;
        this.eof = sheet.eof;
        this.heof = sheet.heof;
        this.mark = sheet.mark;
        this.sRow = sheet.sRow;
        this.lastRowMark = sheet.lastRowMark;
<<<<<<< HEAD
        this.hrf = sheet.hrf;
        this.hrl = sheet.hrl;
        this.option = sheet.option;
=======
        this.zipFile = sheet.zipFile;
        this.entry = sheet.entry;
>>>>>>> 744271bd

        if (this.path != null) {

            if (reader != null && !ready) this.load0();
        }
    }

    /**
     * Load sheet.xml as BufferedReader
     *
     * @return Sheet
     * @throws IOException if io error occur
     */
    @Override
    public XMLCalcSheet load() throws IOException {
        super.load();

        load0();

        return this;
    }

    void load0() {
        if (ready) return;

        // Parse calcChain.xml
        ZipEntry entry = getEntry(zipFile, "xl/calcChain.xml");
        long[][] calcArray = null;
        try {
            calcArray = entry != null ? ExcelReader.parseCalcChain(zipFile.getInputStream(entry)) : null;
        } catch (IOException e) {
            LOGGER.warn("Parse calcChain failed, formula will be ignored");
        }
        if (calcArray != null && calcArray.length >= id) setCalc(calcArray[id - 1]);

        if (!eof && !(sRow instanceof XMLCalcRow)) {
            sRow = sRow.asCalcRow();
            if (calc != null) ((XMLCalcRow) sRow).setCalcFun(this::findCalc);
        }
        ready = true;
    }

    /**
     * Setting formula array
     *
     * @param calc array of formula
     */
    XMLCalcSheet setCalc(long[] calc) {
        this.calc = calc;
        return this;
    }

    @Override
    Row createHeader(char[] cb, int start, int n) {
        return new XMLCalcRow(sst, styles, this.startRow > 0 ? this.startRow : 1, this::findCalc).with(cb, start, n);
    }

    /* Found calc */
    private void findCalc(int row, Cell[] cells, int n) {
        long r = ((long) row) << 16;
        int i = Arrays.binarySearch(calc, r);
        if (i < 0) {
            i = ~i;
            if (i >= calc.length) return;
        }
        long a = calc[i];
        if ((int) (a >> 16) != row) return;

        cells[(((int) a) & 0x7FFF) - 1].f = true;
        int j = 1;
        if (n == -1) n = cells.length;
        n = Math.min(n, calc.length - i);
        for (; j < n; j++) {
            if ((calc[i + j] >> 16) == row)
                cells[(((int) calc[i + j]) & 0x7FFF) - 1].f = true;
            else break;
        }
    }

}

/**
 * A sub {@link XMLSheet} to copy value on merge cells
 */
class XMLMergeSheet extends XMLSheet implements MergeSheet {

    // A merge cells grid
    private Grid mergeCells;
    boolean ready;
    List<Dimension> dimensions;

    XMLMergeSheet(XMLSheet sheet) {
        this.name = sheet.name;
        this.index = sheet.index;
        this.path = sheet.path;
        this.sst = sheet.sst;
        this.styles = sheet.styles;
        this.id = sheet.id;
        this.startRow = sheet.startRow;
        this.header = sheet.header;
        this.hidden = sheet.hidden;
        this.dimension = sheet.dimension;
        this.drawings = sheet.drawings;
        this.reader = sheet.reader;
        this.cb = sheet.cb;
        this.nChar = sheet.nChar;
        this.length = sheet.length;
        this.eof = sheet.eof;
        this.heof = sheet.heof;
        this.mark = sheet.mark;
        this.sRow = sheet.sRow;
        this.lastRowMark = sheet.lastRowMark;
<<<<<<< HEAD
        this.hrf = sheet.hrf;
        this.hrl = sheet.hrl;
        this.option = sheet.option;
=======
        this.zipFile = sheet.zipFile;
        this.entry = sheet.entry;
>>>>>>> 744271bd

        if (path != null) {
            if (reader != null && !ready) this.load0();
        }
    }

    /**
     * Load sheet.xml as BufferedReader
     *
     * @return Sheet
     * @throws IOException if io error occur
     */
    @Override
    public XMLMergeSheet load() throws IOException {
        super.load();

        load0();

        return this;
    }

    // Parse merge tag
    void load0() {
        if (ready) return;
        if (mergeCells == null && !eof) {
            List<Dimension> mergeCells = parseMerge();

            if (mergeCells != null && !mergeCells.isEmpty()) {
                this.mergeCells = GridFactory.create(mergeCells);
                LOGGER.debug("Grid: {} ===> Size: {}", this.mergeCells.getClass(), this.mergeCells.size());
                this.dimensions = mergeCells;
            } else this.dimensions = Collections.emptyList();
        }

        if (!eof && !(sRow instanceof XMLMergeRow) && mergeCells != null) {
            sRow = sRow.asMergeRow().setCopyValueFunc(mergeCells, this::mergeCell);
        }
        ready = true;
    }

    /*
    Parse `mergeCells` tag
     */
    List<Dimension> parseMerge() {
        List<Dimension> list = null;
        try (InputStream is = zipFile.getInputStream(entry)) {
            // Skips specified number of bytes of uncompressed data.
            if (lastRowMark > 0L) is.skip(lastRowMark);

            int n, offset = 0, limit = 1 << 14, i, len;
            byte[] buf = new byte[limit];
            while ((n = is.read(buf, offset, limit - offset)) > 0) {
                if ((len = n + offset) < 11) {
                    offset = len;
                    continue;
                }
                i = 0; len--;
                for (; i < len && (buf[i++] != '<' || buf[i] != 'm'); ) ;
                // Compact
                if (i >= len) {
                    if (buf[i] == '<') {
                        buf[0] = '<';
                        offset = 1;
                    } else if (buf[i - 1] == '<' && buf[i] == 'm') {
                        buf[0] = '<';
                        buf[1] = 'm';
                        offset = 2;
                    } else offset = 0;
                    continue;
                }
                // Get it
                len++;
                if (len - i < 11) {
                    System.arraycopy(buf, i, buf, 0, offset = len - i);
                    if ((n = is.read(buf, offset, limit - offset)) <= 0)
                        return null;
                    len = n + offset;
                    if (len < 11) {
                        while (((n = is.read(buf, offset, limit - offset)) > 0)) {
                            if ((len = n + offset) < 11) offset = len;
                            else break;
                        }
                    }
                    i = 0;
                }
                if (len < 11 || buf[i] != 'm' || buf[i + 1] != 'e' || buf[i + 2] != 'r'
                    || buf[i + 3] != 'g' || buf[i + 4] != 'e' || buf[i + 5] != 'C' || buf[i + 6] != 'e'
                    || buf[i + 7] != 'l' || buf[i + 8] != 'l' || buf[i + 9] != 's' || buf[i + 10] > ' ')
                    return null;
                i += 11;
                n = len;
                list = new ArrayList<>();
                int f, t;
                do {
                    if (n < 11) {
                        offset += n;
                        continue;
                    }
                    for (; ;) {
                        for (; i < n - 11 && (buf[i] != '<' || buf[i + 1] != 'm'
                            || buf[i + 2] != 'e' || buf[i + 3] != 'r'
                            || buf[i + 4] != 'g' || buf[i + 5] != 'e'
                            || buf[i + 6] != 'C' || buf[i + 7] != 'e'
                            || buf[i + 8] != 'l' || buf[i + 9] != 'l'
                            || buf[i + 10] > ' '); i++) ;

                        if (i >= n - 11) {
                            System.arraycopy(buf, i, buf, 0, offset = n - i);
                            break;
                        }

                        t = i;
                        i += 11;

                        for (; i < n - 5 && (buf[i] != 'r' || buf[i + 1] != 'e' || buf[i + 2] != 'f'
                            || buf[i + 3] != '=' || buf[i + 4] != '"'); i++) ;

                        if (i >= n - 5) {
                            System.arraycopy(buf, t, buf, 0, offset = n - t);
                            break;
                        }

                        f = i += 5;
                        for (; i < n && buf[i] != '"'; i++) ;

                        if (i >= n) {
                            System.arraycopy(buf, t, buf, 0, offset = n - t);
                            break;
                        }

                        list.add(Dimension.of(new String(buf, f, i - f, StandardCharsets.US_ASCII)));
                    }
                    i = 0;
                } while ((n = is.read(buf, offset, limit - offset)) > 0 && (n += offset) > 0);
            }
        } catch (IOException e) {
            // Ignore error
            LOGGER.warn("", e);
        }
        return list;
    }

    private void mergeCell(int row, Cell cell) {
        mergeCells.merge(row, cell);
    }

    @Override
    public Grid getMergeGrid() {
        return mergeCells;
    }

    @Override
    public List<Dimension> getMergeCells() {
        return dimensions != null ? dimensions : (dimensions = parseMerge());
    }
}<|MERGE_RESOLUTION|>--- conflicted
+++ resolved
@@ -71,12 +71,9 @@
         this.lastRowMark = sheet.lastRowMark;
         this.hrf = sheet.hrf;
         this.hrl = sheet.hrl;
-<<<<<<< HEAD
-        this.option = sheet.option;
-=======
         this.zipFile = sheet.zipFile;
         this.entry = sheet.entry;
->>>>>>> 744271bd
+        this.option = sheet.option;
     }
 
     protected String name;
@@ -102,15 +99,12 @@
     protected Drawings drawings;
     // Header row
     protected int hrf, hrl;
-<<<<<<< HEAD
+    // Data Source
+    protected ZipFile zipFile;
+    protected ZipEntry entry;
     // Simple properties
     // The low 16 bits are allocated to the header, while the high 16 bits are occupied by the sheet
     protected int option;
-=======
-    // Data Source
-    protected ZipFile zipFile;
-    protected ZipEntry entry;
->>>>>>> 744271bd
 
     /**
      * Setting the worksheet name
@@ -871,14 +865,11 @@
         this.mark = sheet.mark;
         this.sRow = sheet.sRow;
         this.lastRowMark = sheet.lastRowMark;
-<<<<<<< HEAD
+        this.zipFile = sheet.zipFile;
+        this.entry = sheet.entry;
         this.hrf = sheet.hrf;
         this.hrl = sheet.hrl;
         this.option = sheet.option;
-=======
-        this.zipFile = sheet.zipFile;
-        this.entry = sheet.entry;
->>>>>>> 744271bd
 
         if (this.path != null) {
 
@@ -991,14 +982,11 @@
         this.mark = sheet.mark;
         this.sRow = sheet.sRow;
         this.lastRowMark = sheet.lastRowMark;
-<<<<<<< HEAD
+        this.zipFile = sheet.zipFile;
+        this.entry = sheet.entry;
         this.hrf = sheet.hrf;
         this.hrl = sheet.hrl;
         this.option = sheet.option;
-=======
-        this.zipFile = sheet.zipFile;
-        this.entry = sheet.entry;
->>>>>>> 744271bd
 
         if (path != null) {
             if (reader != null && !ready) this.load0();
