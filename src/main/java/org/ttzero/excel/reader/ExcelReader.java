/*
 * Copyright (c) 2017-2018, guanquan.wang@yandex.com All Rights Reserved.
 *
 * Licensed under the Apache License, Version 2.0 (the "License");
 * you may not use this file except in compliance with the License.
 * You may obtain a copy of the License at
 *
 *     http://www.apache.org/licenses/LICENSE-2.0
 *
 * Unless required by applicable law or agreed to in writing, software
 * distributed under the License is distributed on an "AS IS" BASIS,
 * WITHOUT WARRANTIES OR CONDITIONS OF ANY KIND, either express or implied.
 * See the License for the specific language governing permissions and
 * limitations under the License.
 */

package org.ttzero.excel.reader;

import org.dom4j.Document;
import org.dom4j.DocumentException;
import org.dom4j.Element;
import org.dom4j.Namespace;
import org.dom4j.QName;
import org.dom4j.io.SAXReader;
import org.slf4j.Logger;
import org.slf4j.LoggerFactory;
import org.ttzero.excel.annotation.NS;
import org.ttzero.excel.annotation.TopNS;
import org.ttzero.excel.entity.IWorkbookWriter;
import org.ttzero.excel.entity.Relationship;
import org.ttzero.excel.entity.e7.ContentType;
import org.ttzero.excel.entity.style.Styles;
import org.ttzero.excel.manager.Const;
import org.ttzero.excel.manager.ExcelType;
import org.ttzero.excel.manager.RelManager;
import org.ttzero.excel.manager.docProps.App;
import org.ttzero.excel.manager.docProps.Core;
import org.ttzero.excel.util.FileUtil;
import org.ttzero.excel.util.StringUtil;
import org.ttzero.excel.util.ZipUtil;

import java.io.Closeable;
import java.io.FileNotFoundException;
import java.io.IOException;
import java.io.InputStream;
import java.io.UncheckedIOException;
import java.lang.reflect.Constructor;
import java.lang.reflect.Field;
import java.lang.reflect.InvocationTargetException;
import java.nio.file.Files;
import java.nio.file.Path;
import java.text.ParseException;
import java.text.SimpleDateFormat;
import java.util.ArrayList;
import java.util.Arrays;
import java.util.Date;
import java.util.Iterator;
import java.util.List;
import java.util.Properties;
import java.util.Spliterator;
import java.util.Spliterators;
import java.util.stream.Stream;
import java.util.stream.StreamSupport;

import static org.ttzero.excel.reader.SharedStrings.toInt;
import static org.ttzero.excel.util.FileUtil.exists;
import static org.ttzero.excel.util.StringUtil.isEmpty;
import static org.ttzero.excel.util.StringUtil.isNotEmpty;

/**
 * Excel Reader tools
 * <p>
 * A streaming operation chain, using cursor control, the cursor
 * will only move forward, so you cannot repeatedly operate the
 * same Sheet stream. If you need to read the data of a worksheet
 * multiple times please call the {@link Sheet#reset} method.
 * <p>
 * The internal Row object of the same Sheet is memory shared,
 * so don't directly convert Stream&lt;Row&gt; to a {@code Collection}.
 * You should first consider using the try-with-resource block to use Reader
 * or manually close the ExcelReader.
 * <blockquote><pre>
 * try (ExcelReader reader = ExcelReader.read(path)) {
 *     reader.sheets().flatMap(Sheet::rows).forEach(System.out::println);
 * } catch (IOException e) { }</pre></blockquote>
 *
 * @author guanquan.wang on 2018-09-22
 */
public class ExcelReader implements Closeable {
    private static final Logger LOGGER = LoggerFactory.getLogger(ExcelReader.class);

    /**
     * Specify {@link ExcelReader} only parse cell value (Default)
     */
    public static final int VALUE_ONLY = 0;
    /**
     * Parse cell value and calc
     */
    public static final int VALUE_AND_CALC = 1 << 1;
    /**
     * Copy value on merge cells
     */
    public static final int COPY_ON_MERGED = 1 << 2;

    protected ExcelReader() { }

    protected Path self;
    protected Sheet[] sheets;
    private Path temp;
    private ExcelType type;
    private AppInfo appInfo;

    /**
     * The Shared String Table
     */
    private SharedStrings sst;

    /**
     * Reader Option
     * <ul>
     * <li>0: only parse cell value (default)</li>
     * <li>2: parse cell value and calc</li>
     * <li>4: copy value on merge cells</li>
     * </ul>
     *
     * These attributes can be combined via `|`,
     * like: VALUE_ONLY|COPY_ON_MERGED
     */
    protected int option;

    /**
     * A formula flag
     */
    protected boolean hasFormula;

    /**
     * Picture or Tables
     */
    protected Drawings drawings;

    /**
     * Constructor Excel Reader
     *
     * @param path the excel path
     * @return the {@link ExcelReader}
     * @throws IOException if path not exists or I/O error occur
     */
    public static ExcelReader read(Path path) throws IOException {
        return read(path, 0, 0, VALUE_ONLY);
    }

    /**
     * Constructor Excel Reader
     *
     * @param stream the {@link InputStream} of excel
     * @return the {@link ExcelReader}
     * @throws IOException if I/O error occur
     */
    public static ExcelReader read(InputStream stream) throws IOException {
        return read(stream, 0, 0, VALUE_ONLY);
    }

    /**
     * Constructor Excel Reader
     *
     * @param path the excel path
     * @param option the reader option.
     * @return the {@link ExcelReader}
     * @throws IOException if path not exists or I/O error occur
     */
    public static ExcelReader read(Path path, int option) throws IOException {
        return read(path, 0, 0, option);
    }

    /**
     * Constructor Excel Reader
     *
     * @param stream the {@link InputStream} of excel
     * @param option the reader option.
     * @return the {@link ExcelReader}
     * @throws IOException if I/O error occur
     */
    public static ExcelReader read(InputStream stream, int option) throws IOException {
        return read(stream, 0, 0, option);
    }

    /**
     * Constructor Excel Reader
     *
     * @param path       the excel path
     * @param bufferSize the {@link SharedStrings} buffer size. default is 512
     *                   This parameter affects the number of read times.
     * @param option the reader option.
     * @return the {@link ExcelReader}
     * @throws IOException if path not exists or I/O error occur
     */
    public static ExcelReader read(Path path, int bufferSize, int option) throws IOException {
        return read(path, bufferSize, 0, option);
    }

    /**
     * Constructor Excel Reader
     *
     * @param stream     the {@link InputStream} of excel
     * @param bufferSize the {@link SharedStrings} buffer size. default is 512
     *                   This parameter affects the number of read times.
     * @param option the reader option.
     * @return the {@link ExcelReader}
     * @throws IOException if I/O error occur
     */
    public static ExcelReader read(InputStream stream, int bufferSize, int option) throws IOException {
        return read(stream, bufferSize, 0, option);
    }

    /**
     * Constructor Excel Reader
     *
     * @param path       the excel path
     * @param bufferSize the {@link SharedStrings} buffer size. default is 512
     *                   This parameter affects the number of read times.
     * @param cacheSize  the {@link Cache} size, default is 512
     * @param option the reader option.
     * @return the {@link ExcelReader}
     * @throws IOException if path not exists or I/O error occur
     */
    public static ExcelReader read(Path path, int bufferSize, int cacheSize, int option) throws IOException {
        return read(path, bufferSize, cacheSize, false, option);
    }

    /**
     * Constructor Excel Reader
     *
     * @param stream     the {@link InputStream} of excel
     * @param bufferSize the {@link SharedStrings} buffer size. default is 512
     *                   This parameter affects the number of read times.
     * @param cacheSize  the {@link Cache} size, default is 512
     * @param option the reader option.
     * @return the {@link ExcelReader}
     * @throws IOException if I/O error occur
     */
    public static ExcelReader read(InputStream stream, int bufferSize, int cacheSize, int option) throws IOException {
        Path temp = FileUtil.mktmp(Const.EEC_PREFIX);
        if (temp == null) {
            throw new IOException("Create temp directory error. Please check your permission");
        }
        FileUtil.cp(stream, temp);
        return read(temp, bufferSize, cacheSize, true, option);
    }

    /**
     * Type of excel
     *
     * @return enum type ExcelType
     */
    public ExcelType getType() {
        return type;
    }

    /**
     * to streams
     *
     * @return {@link Stream} of {@link Sheet}
     */
    public Stream<Sheet> sheets() {
        Iterator<Sheet> iter = new Iterator<Sheet>() {
            int n = 0;

            @Override
            public boolean hasNext() {
                return n < sheets.length;
            }

            @Override
            public Sheet next() {
                try {
                    // test and load sheet data
                    return sheets[n++].load();
                } catch (IOException e) {
                    throw new UncheckedIOException(e);
                }
            }
        };
        return StreamSupport.stream(Spliterators.spliterator(iter, sheets.length
            , Spliterator.ORDERED | Spliterator.NONNULL), false);
    }

    /**
     * get by index
     *
     * @param index sheet index of workbook
     * @return sheet
     */
    public Sheet sheet(int index) {
        try {
            return sheets[index].load(); // lazy loading worksheet data
        } catch (IOException e) {
            throw new UncheckedIOException(e);
        }
    }

    /**
     * get by name
     *
     * @param sheetName name
     * @return null if not found
     */
    public Sheet sheet(String sheetName) {
        try {
            for (Sheet t : sheets) {
                if (sheetName.equals(t.getName())) {
                    return t.load(); // lazy loading worksheet data
                }
            }
        } catch (IOException e) {
            throw new UncheckedIOException(e);
        }
        return null;
    }

    /**
     * Returns all sheets
     *
     * @return Sheet Array
     */
    public Sheet[] all() {
        return sheets;
    }

    /**
     * Size of sheets
     *
     * @return int
     */
    public int getSize() {
        return sheets != null ? sheets.length : 0;
    }

    /**
     * Close stream and delete temp files
     *
     * @throws IOException when fail close readers
     */
    @Override
    public void close() throws IOException {
        // Close all opened sheet
        for (Sheet st : sheets) {
            st.close();
        }

        // Close Shared String Table
        if (sst != null)
            sst.close();

        // Delete temp files
        if (self != null) {
            FileUtil.rm_rf(self.toFile(), true);
        }
        if (temp != null) {
            FileUtil.rm(temp);
        }
    }

    /**
     * General information like title,subject and creator
     *
     * @return the information
     */
    public AppInfo getAppInfo() {
        return appInfo != null ? appInfo : (appInfo = getGeneralInfo(self));
    }

    /**
     * Check current workbook has formula
     *
     * @return boolean
     * @deprecated This method can not accurately reflect whether
     * the workbook contains formulas. Here we only check whether
     * they contain a common calcChain file, and the Excel files
     * generated by some tools do not contain the calcChain file,
     * but write all formulas in each cell.
     */
    @Deprecated
    public boolean hasFormula() {
        return this.hasFormula;
    }

    /**
     * Make the reader parse formula
     *
     * @return {@link ExcelReader}
     */
    public ExcelReader parseFormula() {
        if (hasFormula) {
            // Formula string if exists
            long[][] calcArray = parseCalcChain();

            if (calcArray == null) return this;
            int i = 0;
            for (int n; i < sheets.length; i++) {
                n = sheets[i].getId();
                if (calcArray[n - 1] == null) continue;
                if (!(sheets[i] instanceof CalcSheet)) {
                    sheets[i] = sheets[i].asCalcSheet();
                }
                if (sheets[i] instanceof XMLCalcSheet) {
                    ((XMLCalcSheet) sheets[i]).setCalc(calcArray[n - 1]);
                }
            }
        } else {
            for (Sheet sheet : sheets) {
                sheet.asCalcSheet();
            }
        }
        return this;
    }

    /**
     * Copy values when reading merged cells.
     * <p>
     * By default, the values of the merged cells are only
     * stored in the first Cell, and other cells have no values.
     * Call this method to copy the value to other cells in the merge.
     * <blockquote><pre>
     * |---------|     |---------|     |---------|
     * |         |     |  1 |    |     |  1 |  1 |
     * |    1    |  =&gt; |----|----|  =&gt; |----|----|
     * |         |     |    |    |     |  1 |  1 |
     * |---------|     |---------|     |---------|
     * Merged(A1:B2)     Default           Copy
     *                  Value in A1
     *                  others are
     *                  `null`
     * </pre></blockquote>
     *
     * @return {@link ExcelReader}
     */
    public ExcelReader copyOnMergeCells() {
        for (int i = 0; i < sheets.length; i++) {
            if (sheets[i] instanceof MergeSheet) continue;
            sheets[i] = sheets[i].asMergeSheet();
        }
        return this;
    }

    // --- PROTECTED FUNCTIONS

    protected ContentType checkContentType(Path root) {
        SAXReader reader = new SAXReader();
        Document document;
        // Read [Content_Types].xml
        try {
            document = reader.read(Files.newInputStream(root.resolve("[Content_Types].xml")));
        } catch (DocumentException | IOException e) {
            FileUtil.rm_rf(root.toFile(), true);
            throw new ExcelReadException("The file format is incorrect or corrupted. [[Content_Types].xml]");
        }
        ContentType contentType = new ContentType();
        List<Element> list = document.getRootElement().elements();
        for (Element e : list) {
            if ("Override".equals(e.getName())) {
                ContentType.Override override = new ContentType.Override(e.attributeValue("ContentType"), e.attributeValue("PartName"));
                if (!Files.exists(root.resolve(override.getPartName().substring(1)))) {
                    FileUtil.rm_rf(root.toFile(), true);
                    throw new ExcelReadException("The file format is incorrect or corrupted. [" + override.getPartName() + "]");
                }
                contentType.add(override);
            }
        }
        return contentType;
    }

    public ExcelReader(InputStream is) throws IOException {
        this(is, 0, 0, VALUE_ONLY);
    }

    public ExcelReader(InputStream is, int option) throws IOException {
        this(is, 0, 0, option);
    }

    public ExcelReader(InputStream stream, int bufferSize, int cacheSize, int option) throws IOException {
        Path temp = FileUtil.mktmp(Const.EEC_PREFIX);
        if (temp == null) {
            throw new IOException("Create temp directory error. Please check your permission");
        }
        FileUtil.cp(stream, temp);

        init(temp, bufferSize, cacheSize, option);
    }

    public ExcelReader(Path path) throws IOException {
        init(path, 0, 0, VALUE_ONLY);
    }

    public ExcelReader(Path path, int option) throws IOException {
        init(path, 0, 0, option);
    }

    public ExcelReader(Path path, int bufferSize, int cacheSize, int option) throws IOException {
        init(path, bufferSize, cacheSize, option);
    }

    protected ExcelReader init(Path path, int bufferSize, int cacheSize, int option) throws IOException {
        // Store template stream as zip file
        Path tmp = FileUtil.mktmp(Const.EEC_PREFIX);
        LOGGER.debug("Unzip file to：{}", tmp);
        ZipUtil.unzip(Files.newInputStream(path), tmp);
        LOGGER.debug("Finished decompress. start to check the file integrity.");

        // Check content-type
        ContentType contentType = checkContentType(tmp);
        if (contentType.hasDrawings()) {
            this.drawings = new XMLDrawings(this);
        }

        // Check the file format and parse general information
        try {
            appInfo = getGeneralInfo(tmp);
        } catch (Exception e) {
            FileUtil.rm_rf(tmp.toFile(), true);
            throw e;
        }

        // load workbook.xml
        SAXReader reader = new SAXReader();
        Document document;
        try {
            document = reader.read(Files.newInputStream(tmp.resolve("xl/_rels/workbook.xml.rels")));
        } catch (DocumentException | IOException e) {
            FileUtil.rm_rf(tmp.toFile(), true);
            throw new ExcelReadException("The file format is incorrect or corrupted. [xl/_rels/workbook.xml.rels]");
        }
        List<Element> list = document.getRootElement().elements();
        Relationship[] rels = new Relationship[list.size()];
        int i = 0;
        for (Element e : list) {
            rels[i++] = new Relationship(e.attributeValue("Id"), e.attributeValue("Target"), e.attributeValue("Type"));
        }
        RelManager relManager = RelManager.of(rels);

        try {
            document = reader.read(Files.newInputStream(tmp.resolve("xl/workbook.xml")));
        } catch (DocumentException | IOException e) {
            // read style file fail.
            FileUtil.rm_rf(tmp.toFile(), true);
            throw new ExcelReadException("The file format is incorrect or corrupted. [xl/workbook.xml]");
        }
        Element root = document.getRootElement();
        Namespace ns = root.getNamespaceForPrefix("r");

        // Load SharedString
        Path ss = tmp.resolve("xl/sharedStrings.xml");
        if (exists(ss)) {
            sst = new SharedStrings(ss, bufferSize, cacheSize).load();
        }

        // Load Styles
        Path s = tmp.resolve("xl/styles.xml");

        Styles styles;
        if (exists(s)) {
            styles = Styles.load(s);
        } else {
            FileUtil.rm_rf(tmp.toFile(), true);
            throw new ExcelReadException("The file format is incorrect or corrupted. [xl/styles.xml]");
        }

        this.option = option;
        hasFormula = exists(tmp.resolve("xl/calcChain.xml"));

        List<Sheet> sheets = new ArrayList<>();
        Iterator<Element> sheetIter = root.element("sheets").elementIterator();
        int index = 0;
        for (; sheetIter.hasNext(); ) {
            Element e = sheetIter.next();
            XMLSheet sheet = (XMLSheet) sheetFactory(option);
            sheet.setName(e.attributeValue("name"));
            sheet.setId(Integer.parseInt(e.attributeValue("sheetId")));
            String state = e.attributeValue("state");
            sheet.setHidden("hidden".equals(state));
            Relationship r = relManager.getById(e.attributeValue(QName.get("id", ns)));
            if (r == null) {
                FileUtil.rm_rf(tmp.toFile(), true);
                sheet.close();
                throw new ExcelReadException("The file format is incorrect or corrupted.");
            }
            sheet.setPath(tmp.resolve("xl").resolve(r.getTarget()));
            // put shared string
            sheet.setSst(sst);
            // Setting styles
            sheet.setStyles(styles);
            // Drawings
            sheet.setDrawings(drawings);
            sheet.setIndex(index++);
            sheets.add(sheet);
        }

        if (sheets.isEmpty()) {
            FileUtil.rm_rf(tmp.toFile(), true);
            throw new ExcelReadException("The file format is incorrect or corrupted. [There has no worksheet]");
        }

        // sort by sheet index
//        sheets.sort(Comparator.comparingInt(Sheet::getIndex));

        Sheet[] sheets1 = new Sheet[sheets.size()];
        sheets.toArray(sheets1);

        this.sheets = sheets1;
        self = tmp;

        if ((option >> 1 & 1) == 1) {
            parseFormula();
        }
        return this;
    }

    /**
     * Constructor Excel Reader
     *
     * @param path       the excel path
     * @param bufferSize the {@link SharedStrings} buffer size. default is 512
     *                   This parameter affects the number of read times.
     * @param cacheSize  the {@link Cache} size, default is 512
     * @param rmSource   remove the source files
     * @param option the reader option.
     * @return the {@link ExcelReader}
     * @throws FileNotFoundException if the path not exists or no permission to read
     * @throws IOException if I/O error occur
     */
    private static ExcelReader read(Path path, int bufferSize, int cacheSize, boolean rmSource, int option) throws IOException {
        if (!exists(path)) {
            throw new FileNotFoundException(path.toString());
        }
        // Check document type
        ExcelType type = getType(path);
        LOGGER.debug("File type: {}", type);
        ExcelReader er;
        switch (type) {
            case XLSX:
                er = new ExcelReader(path, bufferSize, cacheSize, option);
                break;
            case XLS:
                try {
                    Class<?> clazz = Class.forName("org.ttzero.excel.reader.BIFF8Reader");
                    Constructor<?> constructor = clazz.getDeclaredConstructor(Path.class, int.class, int.class, int.class);
                    er = (ExcelReader) constructor.newInstance(path, bufferSize, cacheSize, option);
                } catch (ClassNotFoundException e) {
                    Properties pom = IWorkbookWriter.pom();
                    throw new ExcelReadException("Can not load 'org.ttzero.excel.reader.BIFF8Reader'."
                            + " Please add dependency [" + pom.getProperty("groupId") + ":eec-e3-support"
                            + ":" + pom.getProperty("version") + "] to parse excel 97~2003.", e);
                } catch (NoSuchMethodException | InstantiationException e) {
                    Properties pom = IWorkbookWriter.pom();
                    throw new ExcelReadException("It may be an exception caused by eec-e3-support version error."
                            + " Please add dependency [" + pom.getProperty("groupId") + ":eec-e3-support"
                            + ":" + pom.getProperty("version") + "]", e);
                } catch (IllegalAccessException | InvocationTargetException e) {
                    throw new ExcelReadException("Read excel failed.", e);
                }
                break;
            default:
                throw new ExcelReadException("Unknown file type.");
        }
        er.type = type;

        // storage source path
        if (rmSource) {
            er.temp = path;
        }

        return er;
    }

    /**
     * Create a read sheet
     *
     * @param option the reader option.
     * @return Sheet extends XMLSheet
     */
<<<<<<< HEAD
    protected XMLSheet sheetFactory(int option) {
=======
    protected Sheet sheetFactory(int option) {
>>>>>>> b0d2f50f
        XMLSheet sheet;
        switch (option) {
            case VALUE_AND_CALC: sheet = new XMLSheet().asCalcSheet(); break;
            case COPY_ON_MERGED: sheet = new XMLSheet().asMergeSheet(); break;
            // TODO full reader
//            case VALUE_AND_CALC|COPY_ON_MERGED: break;
            default            : sheet = new XMLSheet();
        }
        return sheet;
    }

    /**
     * Check the documents type
     *
     * @param path documents path
     * @return enum of ExcelType
     */
    public static ExcelType getType(Path path) {
        ExcelType type;
        try (InputStream is = Files.newInputStream(path)) {
            byte[] bytes = new byte[8];
            int len = is.read(bytes);
            type = typeOfStream(bytes, len);
        } catch (IOException e) {
            type = ExcelType.UNKNOWN;
        }
        return type;
    }

    // --- check
    private static ExcelType typeOfStream(byte[] bytes, int size) {
        ExcelType excelType = ExcelType.UNKNOWN;
        int length = Math.min(bytes.length, size);
        if (length < 4)
            return excelType;
        int type;
        type  = bytes[0]  & 0xFF;
        type += (bytes[1] & 0xFF) << 8;
        type += (bytes[2] & 0xFF) << 16;
        type += (bytes[3] & 0xFF) << 24;

        int zip = 0x04034B50;
        int b1  = 0xE011CFD0;
        int b2  = 0xE11AB1A1;

        if (type == zip) {
            excelType = ExcelType.XLSX;
        } else if (type == b1 && length >= 8) {
            type  = bytes[4]  & 0xFF;
            type += (bytes[5] & 0xFF) << 8;
            type += (bytes[6] & 0xFF) << 16;
            type += (bytes[7] & 0xFF) << 24;
            if (type == b2) excelType = ExcelType.XLS;
        }
        return excelType;
    }

    protected AppInfo getGeneralInfo(Path tmp) {
        // load workbook.xml
        SAXReader reader = new SAXReader();
        Document document;
        try {
            document = reader.read(Files.newInputStream(tmp.resolve("docProps/app.xml")));
        } catch (DocumentException | IOException e) {
            throw new ExcelReadException("The file format is incorrect or corrupted. [docProps/app.xml]");
        }
        Element root = document.getRootElement();
        App app = new App();
        app.setCompany(root.elementText("Company"));
        app.setApplication(root.elementText("Application"));
        app.setAppVersion(root.elementText("AppVersion"));

        try {
            document = reader.read(Files.newInputStream(tmp.resolve("docProps/core.xml")));
        } catch (DocumentException | IOException e) {
            throw new ExcelReadException("The file format is incorrect or corrupted. [docProps/core.xml]");
        }
        root = document.getRootElement();
        Core core = new Core();
        Class<Core> clazz = Core.class;
        TopNS topNS = clazz.getAnnotation(TopNS.class);
        String[] prefixs = topNS.prefix(), urls = topNS.uri();
        Field[] fields = clazz.getDeclaredFields();
        SimpleDateFormat format = new SimpleDateFormat("yyyy-MM-dd'T'hh:mm:ss'Z'");
        for (Field f : fields) {
            NS ns = f.getAnnotation(NS.class);
            if (ns == null) continue;

            f.setAccessible(true);
            int nsIndex = StringUtil.indexOf(prefixs, ns.value());
            if (nsIndex < 0) continue;

            Namespace namespace = new Namespace(ns.value(), urls[nsIndex]);
            Class<?> type = f.getType();
            String v = root.elementText(new QName(f.getName(), namespace));
            if (isEmpty(v)) continue;
            if (type == String.class) {
                try {
                    f.set(core, v);
                } catch (IllegalAccessException e) {
                    LOGGER.warn("Set field ({}) error.", f);
                }
            } else if (type == Date.class) {
                try {
                    f.set(core, format.parse(v));
                } catch (ParseException | IllegalAccessException e) {
                    LOGGER.warn("Set field ({}) error.", f);
                }
            }
        }

        return new AppInfo(app, core);
    }

    /* Parse `calcChain` */
    private long[][] parseCalcChain() {
        Path calcPath = self.resolve("xl/calcChain.xml");
        if (!FileUtil.exists(calcPath)) return null;
        Element calcChain;
        try {
            SAXReader reader = new SAXReader();
            calcChain = reader.read(Files.newInputStream(calcPath)).getRootElement();
        } catch (DocumentException | IOException e) {
            LOGGER.warn("Part of `calcChain` has be damaged, It will be ignore all formulas.");
            return null;
        }

        Iterator<Element> ite = calcChain.elementIterator();
        int i = 1, n = sheets().map(Sheet::getId).max(Integer::compareTo).orElse(0);
        long[][] array = new long[n][];
        int[] indices = new int[n];
        for (; ite.hasNext(); ) {
            Element e = ite.next();
            String si = e.attributeValue("i"), r = e.attributeValue("r");
            if (isNotEmpty(si)) {
                i = toInt(si.toCharArray(), 0, si.length());
            }
            if (isNotEmpty(r)) {
                long[] sub = array[i - 1];
                if (sub == null) {
                    sub = new long[10];
                    array[i - 1] = sub;
                }

                if (++indices[i - 1] > sub.length) {
                    long[] _sub = new long[sub.length << 1];
                    System.arraycopy(sub, 0, _sub, 0, sub.length);
                    array[i - 1] = sub = _sub;
                }
                sub[indices[i - 1] - 1] = cellRangeToLong(r);
            }
        }

        i = 0;
        for (; i < n; i++) {
            if (indices[i] > 0) {
                long[] a = Arrays.copyOf(array[i], indices[i]);
                Arrays.sort(a);
                array[i] = a;
            } else array[i] = null;
        }
        return array;
    }

    /**
     * Cell range string convert to long
     * 0-16: column number
     * 17-48: row number
     * <blockquote><pre>
     * range string| long value
     * ------------|------------
     * A1          | 65537
     * AA10        | 655387
     * </pre></blockquote>
     * @param r the range string of cell
     * @return long value
     */
    public static long cellRangeToLong(String r) {
        char[] values = r.toCharArray();
        long v = 0L;
        int n = 0;
        for (char value : values) {
            if (value >= 'A' && value <= 'Z') {
                v = v * 26 + value - 'A' + 1;
            }
            else if (value >= 'a' && value <= 'z') {
                v = v * 26 + value - 'a' + 1;
            }
            else if (value >= '0' && value <= '9') {
                n = n * 10 + value - '0';
            }
            else
                throw new ExcelReadException("Column mark out of range: " + r);
        }
        return (v & 0x7FFF) | ((long) n) << 16;
    }

    /**
     * List all pictures in excel
     *
     * @return picture list or null if not exists.
     */
    public List<Drawings.Picture> listPictures() {
        return drawings != null ? drawings.listPictures() : null;
    }
}<|MERGE_RESOLUTION|>--- conflicted
+++ resolved
@@ -677,11 +677,7 @@
      * @param option the reader option.
      * @return Sheet extends XMLSheet
      */
-<<<<<<< HEAD
-    protected XMLSheet sheetFactory(int option) {
-=======
     protected Sheet sheetFactory(int option) {
->>>>>>> b0d2f50f
         XMLSheet sheet;
         switch (option) {
             case VALUE_AND_CALC: sheet = new XMLSheet().asCalcSheet(); break;
